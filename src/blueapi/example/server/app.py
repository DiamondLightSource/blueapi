--- conflicted
+++ resolved
@@ -1,8 +1,5 @@
-<<<<<<< HEAD
+import asyncio
 import itertools
-=======
-import asyncio
->>>>>>> 28f6640a
 import logging
 import uuid
 from typing import Any, Iterable, List, Mapping
@@ -55,11 +52,7 @@
 
 @app.on_event("startup")
 async def app_startup():
-<<<<<<< HEAD
-    await controller.run_workers()
-=======
     asyncio.create_task(controller.run_workers())
->>>>>>> 28f6640a
 
 
 @app.get("/plan")
