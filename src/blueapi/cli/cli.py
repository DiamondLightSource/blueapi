import json
import logging
import sys
from functools import wraps
from pathlib import Path
from pprint import pprint

import click
from bluesky.callbacks.best_effort import BestEffortCallback
from bluesky_stomp.messaging import MessageContext, StompClient
from bluesky_stomp.models import Broker
from observability_utils.tracing import setup_tracing
from pydantic import ValidationError
from pydantic_settings.sources import PathType
from requests.exceptions import ConnectionError

from blueapi import __version__
from blueapi.cli.format import OutputFormat
from blueapi.client.client import BlueapiClient
from blueapi.client.event_bus import AnyEvent, BlueskyStreamingError, EventBusClient
from blueapi.client.rest import BlueskyRemoteControlError
from blueapi.config import ApplicationConfig
from blueapi.core import OTLP_EXPORT_ENABLED, DataEvent
from blueapi.worker import ProgressEvent, Task, WorkerEvent

from .scratch import setup_scratch
from .updates import CliEventRenderer


@click.group(invoke_without_command=True)
@click.version_option(version=__version__, prog_name="blueapi")
@click.option(
    "-c", "--config", type=Path, help="Path to configuration YAML file", multiple=True
)
@click.pass_context
def main(ctx: click.Context, config: PathType) -> None:
    # Override default yaml_file path in the model_config if `config` is provided
    ApplicationConfig.model_config["yaml_file"] = config
    app_config = ApplicationConfig()  # Instantiates with customized sources
    ctx.obj["config"] = app_config

    # note: this is the key result of the 'main' function, it loaded the config
    # and due to 'pass context' flag above
    # it's left for the handler of words that are later in the stdin
    logging.basicConfig(
        format="%(asctime)s - %(message)s", level=app_config.logging.level
    )

    if ctx.invoked_subcommand is None:
        print("Please invoke subcommand!")


@main.command(name="schema")
@click.option("-o", "--output", type=Path, help="Path to file to save the schema")
@click.option(
    "-u",
    "--update",
    type=bool,
    is_flag=True,
    help="[Development only] update the schema in the documentation",
)
def schema(output: Path | None = None, update: bool = False) -> None:
    """Only import the service functions when starting the service or generating
    the schema, not the controller as a new FastAPI app will be started each time.
    """
    from blueapi.service.openapi import (
        DOCS_SCHEMA_LOCATION,
        generate_schema,
        print_schema_as_yaml,
        write_schema_as_yaml,
    )

    """Generate the schema for the REST API"""
    schema = generate_schema()

    if update:
        output = DOCS_SCHEMA_LOCATION
    if output is not None:
        write_schema_as_yaml(output, schema)
    else:
        print_schema_as_yaml(schema)


@main.command(name="serve")
@click.pass_obj
def start_application(obj: dict):
    """Run a worker that accepts plans to run"""
    config: ApplicationConfig = obj["config"]

    """Only import the service functions when starting the service or generating
    the schema, not the controller as a new FastAPI app will be started each time.
    """
    from blueapi.service.main import start

    """
    Set up basic automated instrumentation for the FastAPI app, creating the
    observability context.
    """
    setup_tracing("BlueAPI", OTLP_EXPORT_ENABLED)
    start(config)


@main.group()
@click.option(
    "-o",
    "--output",
    type=click.Choice([o.name.lower() for o in OutputFormat]),
    default="compact",
)
@click.pass_context
def controller(ctx: click.Context, output: str) -> None:
    """Client utility for controlling and introspecting the worker"""

    setup_tracing("BlueAPICLI", OTLP_EXPORT_ENABLED)
    if ctx.invoked_subcommand is None:
        print("Please invoke subcommand!")
        return

    ctx.ensure_object(dict)
    config: ApplicationConfig = ctx.obj["config"]
    ctx.obj["fmt"] = OutputFormat(output)
    ctx.obj["client"] = BlueapiClient.from_config(config)


def check_connection(func):
    @wraps(func)
    def wrapper(*args, **kwargs):
        try:
            func(*args, **kwargs)
        except ConnectionError:
            print("Failed to establish connection to FastAPI server.")

    return wrapper


@controller.command(name="plans")
@check_connection
@click.pass_obj
def get_plans(obj: dict) -> None:
    """Get a list of plans available for the worker to use"""
    client: BlueapiClient = obj["client"]
    obj["fmt"].display(client.get_plans())


@controller.command(name="devices")
@check_connection
@click.pass_obj
def get_devices(obj: dict) -> None:
    """Get a list of devices available for the worker to use"""
    client: BlueapiClient = obj["client"]
    obj["fmt"].display(client.get_devices())


@controller.command(name="listen")
@check_connection
@click.pass_obj
def listen_to_events(obj: dict) -> None:
    """Listen to events output by blueapi"""
    config: ApplicationConfig = obj["config"]
<<<<<<< HEAD
    if config.stomp is None:
        raise RuntimeError("Message bus needs to be configured")

=======
    assert config.stomp is not None, "Message bus needs to be configured"
>>>>>>> 86c5905c
    event_bus_client = EventBusClient(
        StompClient.for_broker(
            broker=Broker(
                host=config.stomp.host,
                port=config.stomp.port,
                auth=config.stomp.auth,
            )
        )
    )
<<<<<<< HEAD

=======
>>>>>>> 86c5905c
    fmt = obj["fmt"]

    def on_event(
        event: WorkerEvent | ProgressEvent | DataEvent,
        context: MessageContext,
    ) -> None:
        fmt.display(event)

    print(
        "Subscribing to all bluesky events from "
        f"{config.stomp.host}:{config.stomp.port}",
        file=sys.stderr,
    )
    with event_bus_client:
        event_bus_client.subscribe_to_all_events(on_event)
        print("Press enter to exit", file=sys.stderr)
        input()


@controller.command(name="run")
@click.argument("name", type=str)
@click.argument("parameters", type=str, required=False)
@click.option(
    "-t",
    "--timeout",
    type=float,
    help="Timeout for the plan in seconds. None hangs forever",
    default=None,
)
@check_connection
@click.pass_obj
def run_plan(
    obj: dict, name: str, parameters: str | None, timeout: float | None
) -> None:
    """Run a plan with parameters"""
    client: BlueapiClient = obj["client"]

    parameters = parameters or "{}"
    task_id = ""
    parsed_params = json.loads(parameters) if isinstance(parameters, str) else {}

    progress_bar = CliEventRenderer()
    callback = BestEffortCallback()

    def on_event(event: AnyEvent) -> None:
        if isinstance(event, ProgressEvent):
            progress_bar.on_progress_event(event)
        elif isinstance(event, DataEvent):
            callback(event.name, event.doc)

    try:
        task = Task(name=name, params=parsed_params)
        resp = client.run_task(task, on_event=on_event)
    except ValidationError as e:
        pprint(f"failed to validate the task parameters, {task_id}, error: {e}")
        return
    except (BlueskyRemoteControlError, BlueskyStreamingError) as e:
        pprint(f"server error with this message: {e}")
        return
    except ValueError:
        pprint("task could not run")
        return

    pprint(resp.model_dump())
    if resp.task_status is not None and not resp.task_status.task_failed:
        print("Plan Succeeded")


@controller.command(name="state")
@check_connection
@click.pass_obj
def get_state(obj: dict) -> None:
    """Print the current state of the worker"""

    client: BlueapiClient = obj["client"]
    print(client.get_state().name)


@controller.command(name="pause")
@click.option("--defer", is_flag=True, help="Defer the pause until the next checkpoint")
@check_connection
@click.pass_obj
def pause(obj: dict, defer: bool = False) -> None:
    """Pause the execution of the current task"""

    client: BlueapiClient = obj["client"]
    pprint(client.pause(defer=defer))


@controller.command(name="resume")
@check_connection
@click.pass_obj
def resume(obj: dict) -> None:
    """Resume the execution of the current task"""

    client: BlueapiClient = obj["client"]
    pprint(client.resume())


@controller.command(name="abort")
@check_connection
@click.argument("reason", type=str, required=False)
@click.pass_obj
def abort(obj: dict, reason: str | None = None) -> None:
    """
    Abort the execution of the current task, marking any ongoing runs as failed,
    with optional reason
    """

    client: BlueapiClient = obj["client"]
    pprint(client.abort(reason=reason))


@controller.command(name="stop")
@check_connection
@click.pass_obj
def stop(obj: dict) -> None:
    """
    Stop the execution of the current task, marking as ongoing runs as success
    """

    client: BlueapiClient = obj["client"]
    pprint(client.stop())


@controller.command(name="env")
@check_connection
@click.option(
    "-r",
    "--reload",
    is_flag=True,
    help="Reload the current environment",
    default=False,
)
@click.option(
    "-t",
    "--timeout",
    type=float,
    help="Timeout to wait for reload in seconds, defaults to 10",
    default=10.0,
)
@click.pass_obj
def env(
    obj: dict,
    reload: bool,
    timeout: float | None,
) -> None:
    """
    Inspect or restart the environment
    """

    assert isinstance(client := obj["client"], BlueapiClient)
    if reload:
        # Reload the environment if needed
        print("Reloading environment")
        status = client.reload_environment(timeout=timeout)
        print("Environment is initialized")
    else:
        status = client.get_environment()
    print(status)


@main.command(name="setup-scratch")
@click.pass_obj
def scratch(obj: dict) -> None:
    config: ApplicationConfig = obj["config"]
    if config.scratch is not None:
        setup_scratch(config.scratch)
    else:
        raise KeyError("No scratch config supplied")<|MERGE_RESOLUTION|>--- conflicted
+++ resolved
@@ -157,13 +157,7 @@
 def listen_to_events(obj: dict) -> None:
     """Listen to events output by blueapi"""
     config: ApplicationConfig = obj["config"]
-<<<<<<< HEAD
-    if config.stomp is None:
-        raise RuntimeError("Message bus needs to be configured")
-
-=======
     assert config.stomp is not None, "Message bus needs to be configured"
->>>>>>> 86c5905c
     event_bus_client = EventBusClient(
         StompClient.for_broker(
             broker=Broker(
@@ -173,10 +167,7 @@
             )
         )
     )
-<<<<<<< HEAD
-
-=======
->>>>>>> 86c5905c
+
     fmt = obj["fmt"]
 
     def on_event(
