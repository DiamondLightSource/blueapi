--- conflicted
+++ resolved
@@ -106,7 +106,7 @@
       - plans
       title: PlanResponse
       type: object
-<<<<<<< HEAD
+
     RepositoryStatus:
       additionalProperties: false
       properties:
@@ -140,7 +140,7 @@
           title: Package Info
           type: array
       title: ScratchResponse
-=======
+
     ProtocolInfo:
       additionalProperties: false
       properties:
@@ -156,7 +156,7 @@
       required:
       - name
       title: ProtocolInfo
->>>>>>> 8cefdb7d
+
       type: object
     StateChangeRequest:
       additionalProperties: false
