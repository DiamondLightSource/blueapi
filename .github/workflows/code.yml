--- conflicted
+++ resolved
@@ -5,11 +5,7 @@
   pull_request:
   schedule:
     # Run every Monday at 8am to check latest versions of dependencies
-<<<<<<< HEAD
-    - cron: "0 8 * * MON"
-=======
     - cron: "0 8 * * WED"
->>>>>>> ee8f6fa3
 
 jobs:
   lint:
@@ -28,21 +24,9 @@
 
       - name: Lint
         run: |
-<<<<<<< HEAD
-          chmod -R g+w .
-          umask 0002
-          SOURCE_DATE_EPOCH=$(git log -1 --pretty=%ct) pipx run build --sdist --wheel
-
-      - name: Upload Wheel and Sdist as artifacts
-        uses: actions/upload-artifact@v2
-        with:
-          name: dist
-          path: dist/*
-=======
           touch requirements_dev.txt requirements.txt
           pip install -r requirements.txt -r requirements_dev.txt -e .[dev]
           tox -e pre-commit,mypy
->>>>>>> ee8f6fa3
 
       - name: Install wheel in a venv and check cli works
         # ${GITHUB_REPOSITORY##*/} is the repo name without org
@@ -55,18 +39,7 @@
       fail-fast: false
       matrix:
         os: ["ubuntu-latest"] # can add windows-latest, macos-latest
-<<<<<<< HEAD
-        python: ["3.7", "3.8", "3.9"]
-        pipenv: ["skip-lock"]
-
-        include:
-          # Add an extra Python3.7 runner to use the lockfile
-          - os: "ubuntu-latest"
-            python: "3.7"
-            pipenv: "deploy"
-=======
         python: ["3.8", "3.9", "3.10"]
->>>>>>> ee8f6fa3
 
     runs-on: ${{ matrix.os }}
     env:
