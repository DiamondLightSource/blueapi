--- conflicted
+++ resolved
@@ -1,18 +1,5 @@
 import inspect
-<<<<<<< HEAD
-from typing import Any, Callable, Mapping, Type, Union, get_type_hints
-=======
-from typing import (
-    Any,
-    Callable,
-    Generator,
-    Mapping,
-    Optional,
-    Type,
-    Union,
-    get_type_hints,
-)
->>>>>>> 88d5b257
+from typing import Any, Callable, Mapping, Optional, Type, Union, get_type_hints
 
 from bluesky.protocols import (
     Checkable,
