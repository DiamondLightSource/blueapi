[build-system]
requires = ["setuptools>=64", "setuptools_scm[toml]>=6.2", "wheel"]
build-backend = "setuptools.build_meta"

[project]
name = "python3-pip-skeleton"
classifiers = [
    "Development Status :: 3 - Alpha",
    "License :: OSI Approved :: Apache Software License",
    "Programming Language :: Python :: 3.8",
    "Programming Language :: Python :: 3.9",
    "Programming Language :: Python :: 3.10",
    "Programming Language :: Python :: 3.11",
]
description = "One line description of your module"
dependencies = [] # Add project dependencies here, e.g. ["click", "numpy"]
dynamic = ["version"]
license.file = "LICENSE"
readme = "README.rst"
requires-python = ">=3.8"

[project.optional-dependencies]
dev = [
    "black",
    "mypy",
    "flake8-isort",
    "Flake8-pyproject",
    "pipdeptree",
    "pre-commit",
    "pydata-sphinx-theme>=0.12",
    "pytest-cov",
    "sphinx-autobuild",
    "sphinx-copybutton",
    "sphinx-design",
    "tox-direct",
    "types-mock",
]

[project.scripts]
python3-pip-skeleton = "python3_pip_skeleton.__main__:main"

[project.urls]
GitHub = "https://github.com/DiamondLightSource/python3-pip-skeleton"

[[project.authors]] # Further authors may be added by duplicating this section
email = "email@address.com"
name = "Firstname Lastname"


[tool.setuptools_scm]
<<<<<<< HEAD
write_to = "src/blueapi/_version.py"
=======
write_to = "src/python3_pip_skeleton/_version.py"

[tool.mypy]
ignore_missing_imports = true # Ignore missing stubs in imported modules

[tool.isort]
float_to_top = true
profile = "black"

[tool.flake8]
extend-ignore = [
    "E203", # See https://github.com/PyCQA/pycodestyle/issues/373
    "F811", # support typing.overload decorator
    "F722", # allow Annotated[typ, some_func("some string")]
]
max-line-length = 88 # Respect black's line length (default 88),
exclude = [".tox", "venv"]


[tool.pytest.ini_options]
# Run pytest with all our checkers, and don't spam us with massive tracebacks on error
addopts = """
    --tb=native -vv --doctest-modules --doctest-glob="*.rst"
    --cov=python3_pip_skeleton --cov-report term --cov-report xml:cov.xml
    """
# https://iscinumpy.gitlab.io/post/bound-version-constraints/#watch-for-warnings
filterwarnings = "error"
# Doctest python code in docs, python code in src docstrings, test functions in tests
testpaths = "docs src tests"

[tool.coverage.run]
data_file = "/tmp/python3_pip_skeleton.coverage"

[tool.coverage.paths]
# Tests are run from installed location, map back to the src directory
source = ["src", "**/site-packages/"]

# tox must currently be configured via an embedded ini string
# See: https://github.com/tox-dev/tox/issues/999
[tool.tox]
legacy_tox_ini = """
[tox]
skipsdist=True

[testenv:{pre-commit,mypy,pytest,docs}]
# Don't create a virtualenv for the command, requires tox-direct plugin
direct = True
passenv = *
allowlist_externals = 
    pytest 
    pre-commit
    mypy
    sphinx-build
    sphinx-autobuild
commands =
    pytest: pytest {posargs}
    mypy: mypy src tests {posargs}
    pre-commit: pre-commit run --all-files {posargs}
    docs: sphinx-{posargs:build -EW --keep-going} -T docs build/html
"""
>>>>>>> e2e7d86d
<|MERGE_RESOLUTION|>--- conflicted
+++ resolved
@@ -3,7 +3,7 @@
 build-backend = "setuptools.build_meta"
 
 [project]
-name = "python3-pip-skeleton"
+name = "blueapi"
 classifiers = [
     "Development Status :: 3 - Alpha",
     "License :: OSI Approved :: Apache Software License",
@@ -13,7 +13,15 @@
     "Programming Language :: Python :: 3.11",
 ]
 description = "One line description of your module"
-dependencies = [] # Add project dependencies here, e.g. ["click", "numpy"]
+dependencies = [
+    "bluesky",
+    "ophyd",
+    "apischema",
+    "stomp.py",
+    "scanspec",
+    "PyYAML",
+    "click",
+]
 dynamic = ["version"]
 license.file = "LICENSE"
 readme = "README.rst"
@@ -37,21 +45,18 @@
 ]
 
 [project.scripts]
-python3-pip-skeleton = "python3_pip_skeleton.__main__:main"
+bluesky = "blueapi.cli:main"
 
 [project.urls]
 GitHub = "https://github.com/DiamondLightSource/python3-pip-skeleton"
 
 [[project.authors]] # Further authors may be added by duplicating this section
-email = "email@address.com"
-name = "Firstname Lastname"
+email = "callum.forrester@diamond.ac.uk"
+name = "Callum Forrester"
 
 
 [tool.setuptools_scm]
-<<<<<<< HEAD
 write_to = "src/blueapi/_version.py"
-=======
-write_to = "src/python3_pip_skeleton/_version.py"
 
 [tool.mypy]
 ignore_missing_imports = true # Ignore missing stubs in imported modules
@@ -74,19 +79,21 @@
 # Run pytest with all our checkers, and don't spam us with massive tracebacks on error
 addopts = """
     --tb=native -vv --doctest-modules --doctest-glob="*.rst"
-    --cov=python3_pip_skeleton --cov-report term --cov-report xml:cov.xml
+    --cov=blueapi --cov-report term --cov-report xml:cov.xml
+    --ignore=src/blueapi/startup
     """
 # https://iscinumpy.gitlab.io/post/bound-version-constraints/#watch-for-warnings
-filterwarnings = "error"
+filterwarnings = ["error", "ignore::DeprecationWarning"]
 # Doctest python code in docs, python code in src docstrings, test functions in tests
 testpaths = "docs src tests"
 
 [tool.coverage.run]
-data_file = "/tmp/python3_pip_skeleton.coverage"
+data_file = "/tmp/blueapi.coverage"
 
 [tool.coverage.paths]
 # Tests are run from installed location, map back to the src directory
 source = ["src", "**/site-packages/"]
+omit = ["src/blueapi/startup"]
 
 # tox must currently be configured via an embedded ini string
 # See: https://github.com/tox-dev/tox/issues/999
@@ -110,5 +117,4 @@
     mypy: mypy src tests {posargs}
     pre-commit: pre-commit run --all-files {posargs}
     docs: sphinx-{posargs:build -EW --keep-going} -T docs build/html
-"""
->>>>>>> e2e7d86d
+"""