--- conflicted
+++ resolved
@@ -3,12 +3,6 @@
 on:
   push:
   pull_request:
-<<<<<<< HEAD
-  schedule:
-    # Run weekly to check latest versions of dependencies
-    - cron: "0 8 * * WED"
-=======
->>>>>>> 64d2a03b
 env:
   # The target python version, which must match the Dockerfile version
   CONTAINER_PYTHON: "3.11"
@@ -38,16 +32,11 @@
       fail-fast: false
       matrix:
         os: ["ubuntu-latest"] # can add windows-latest, macos-latest
-<<<<<<< HEAD
         python: ["3.9", "3.10", "3.11"]
-=======
-        python: ["3.8", "3.9", "3.10", "3.11"]
->>>>>>> 64d2a03b
         install: ["-e .[dev]"]
         # Make one version be non-editable to test both paths of version code
         include:
           - os: "ubuntu-latest"
-<<<<<<< HEAD
             python: "3.8"
             install: ".[dev]"
 
@@ -56,10 +45,6 @@
         image: rmohr/activemq:5.14.5-alpine
         ports:
           - 61613:61613
-=======
-            python: "3.7"
-            install: ".[dev]"
->>>>>>> 64d2a03b
 
     runs-on: ${{ matrix.os }}
     env:
@@ -147,11 +132,7 @@
       - name: Download wheel and lockfiles
         uses: actions/download-artifact@v3
         with:
-<<<<<<< HEAD
-          path: .devcontainer
-=======
           path: artifacts/
->>>>>>> 64d2a03b
 
       - name: Log in to GitHub Docker Registry
         if: github.event_name != 'pull_request'
@@ -183,12 +164,8 @@
           load: ${{ ! (github.event_name == 'push' && startsWith(github.ref, 'refs/tags')) }}
           tags: ${{ steps.meta.outputs.tags }}
           labels: ${{ steps.meta.outputs.labels }}
-<<<<<<< HEAD
-          context: .devcontainer
-=======
           context: artifacts/
           file: ./Dockerfile
->>>>>>> 64d2a03b
           # If you have a long docker build, uncomment the following to turn on caching
           # For short build times this makes it a little slower
           #cache-from: type=gha
