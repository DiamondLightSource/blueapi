--- conflicted
+++ resolved
@@ -14,17 +14,7 @@
     """
 
     plans: Dict[str, Plan] = field(default_factory=dict)
-<<<<<<< HEAD
     abilities: AbilityRegistry = field(default_factory=dict)
-
-    def plan(self, plan: PlanGenerator) -> PlanGenerator:
-        schema = schema_for_func(plan)
-        self.plans[plan.__name__] = Plan(plan.__name__, schema, plan)
-        return plan
-
-    def inject_abilities(self, plan: PlanGenerator) -> PlanGenerator:
-        return lambda *args, **kwargs: plan(self.abilities, *args, **kwargs)
-=======
     plan_functions: Dict[str, PlanGenerator] = field(default_factory=dict)
 
     def plan(self, plan: PlanGenerator) -> PlanGenerator:
@@ -32,4 +22,6 @@
         self.plans[plan.__name__] = Plan(plan.__name__, schema)
         self.plan_functions[plan.__name__] = plan
         return plan
->>>>>>> 3bdf57a6
+
+    def inject_abilities(self, plan: PlanGenerator) -> PlanGenerator:
+        return lambda *args, **kwargs: plan(self.abilities, *args, **kwargs)