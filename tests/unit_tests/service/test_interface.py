--- conflicted
+++ resolved
@@ -11,7 +11,7 @@
 from blueapi.config import ApplicationConfig, OIDCConfig, ScratchConfig, StompConfig
 from blueapi.core.context import BlueskyContext
 from blueapi.service import interface
-<<<<<<< HEAD
+
 from blueapi.service.interface import get_scratch, set_config
 from blueapi.service.model import (
     DeviceModel,
@@ -20,9 +20,9 @@
     ScratchResponse,
     WorkerTask,
 )
-=======
+
 from blueapi.service.model import DeviceModel, PlanModel, ProtocolInfo, WorkerTask
->>>>>>> 8cefdb7d
+
 from blueapi.worker.event import TaskStatusEnum, WorkerState
 from blueapi.worker.task import Task
 from blueapi.worker.task_worker import TrackableTask
