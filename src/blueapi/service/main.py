import logging
from collections.abc import Awaitable, Callable
from contextlib import asynccontextmanager
from typing import Annotated

import jwt
from fastapi import (
    APIRouter,
    BackgroundTasks,
    Body,
    Depends,
    FastAPI,
    HTTPException,
    Request,
    Response,
    status,
)
from fastapi.middleware.cors import CORSMiddleware
from fastapi.security import OAuth2AuthorizationCodeBearer
from observability_utils.tracing import (
    add_span_attributes,
    get_tracer,
    start_as_current_span,
)
from opentelemetry.context import attach
from opentelemetry.instrumentation.fastapi import FastAPIInstrumentor
from opentelemetry.propagate import get_global_textmap
from opentelemetry.trace import get_tracer_provider
from pydantic import ValidationError
from pydantic.json_schema import SkipJsonSchema
from starlette.responses import JSONResponse
from super_state_machine.errors import TransitionError

from blueapi.config import ApplicationConfig, OIDCConfig
from blueapi.service import interface
from blueapi.worker import Task, TrackableTask, WorkerState
from blueapi.worker.event import TaskStatusEnum

from .model import (
    DeviceModel,
    DeviceResponse,
    EnvironmentResponse,
    Health,
    HealthProbeResponse,
    PlanModel,
    PlanResponse,
    PythonEnvironmentResponse,
    SourceInfo,
    StateChangeRequest,
    TaskResponse,
    TasksListResponse,
    WorkerTask,
)
from .runner import WorkerDispatcher

#: API version to publish in OpenAPI schema
REST_API_VERSION = "0.0.10"

RUNNER: WorkerDispatcher | None = None

LOGGER = logging.getLogger(__name__)
CONTEXT_HEADER = "traceparent"


def _runner() -> WorkerDispatcher:
    """Intended to be used only with FastAPI Depends"""
    if RUNNER is None:
        raise ValueError()
    return RUNNER


def setup_runner(
    config: ApplicationConfig | None = None,
    runner: WorkerDispatcher | None = None,
):
    global RUNNER
    runner = runner or WorkerDispatcher(config)
    runner.start()

    RUNNER = runner


def teardown_runner():
    global RUNNER
    if RUNNER is None:
        return
    RUNNER.stop()
    RUNNER = None


def lifespan(config: ApplicationConfig):
    @asynccontextmanager
    async def inner(app: FastAPI):
        setup_runner(config)
        yield
        teardown_runner()

    return inner


secure_router = APIRouter()
open_router = APIRouter()


def get_app(config: ApplicationConfig):
    app = FastAPI(
        docs_url="/docs",
        title="BlueAPI Control",
        lifespan=lifespan(config),
        version=REST_API_VERSION,
    )
    dependencies = []
    if config.oidc:
        dependencies.append(Depends(verify_access_token(config.oidc)))
    app.include_router(open_router)
    app.include_router(secure_router, dependencies=dependencies)
    app.add_exception_handler(KeyError, on_key_error_404)
    app.add_exception_handler(jwt.PyJWTError, on_token_error_401)
    app.middleware("http")(add_api_version_header)
    app.middleware("http")(inject_propagated_observability_context)
<<<<<<< HEAD
    app.middleware("http")(log_request_details)
=======
    if config.api.cors:
        app.add_middleware(
            CORSMiddleware,
            allow_origins=config.api.cors.origins,
            allow_credentials=config.api.cors.allow_credentials,
            allow_methods=config.api.cors.allow_methods,
            allow_headers=config.api.cors.allow_headers,
        )
>>>>>>> 39c7371e
    return app


def verify_access_token(config: OIDCConfig):
    jwkclient = jwt.PyJWKClient(config.jwks_uri)
    oauth_scheme = OAuth2AuthorizationCodeBearer(
        authorizationUrl=config.authorization_endpoint,
        tokenUrl=config.token_endpoint,
        refreshUrl=config.token_endpoint,
    )

    def inner(access_token: str = Depends(oauth_scheme)):
        signing_key = jwkclient.get_signing_key_from_jwt(access_token)
        jwt.decode(
            access_token,
            signing_key.key,
            algorithms=config.id_token_signing_alg_values_supported,
            verify=True,
            audience=config.client_audience,
            issuer=config.issuer,
        )

    return inner


TRACER = get_tracer("interface")


async def on_key_error_404(_: Request, __: Exception):
    return JSONResponse(
        status_code=status.HTTP_404_NOT_FOUND,
        content={"detail": "Item not found"},
    )


async def on_token_error_401(_: Request, __: Exception):
    return JSONResponse(
        status_code=status.HTTP_401_UNAUTHORIZED,
        content={"detail": "Not authenticated"},
        headers={"WWW-Authenticate": "Bearer"},
    )


@secure_router.get("/environment")
@start_as_current_span(TRACER, "runner")
def get_environment(
    runner: Annotated[WorkerDispatcher, Depends(_runner)],
) -> EnvironmentResponse:
    """Get the current state of the environment, i.e. initialization state."""
    return runner.state


@secure_router.delete("/environment")
async def delete_environment(
    background_tasks: BackgroundTasks,
    runner: Annotated[WorkerDispatcher, Depends(_runner)],
) -> EnvironmentResponse:
    """Delete the current environment, causing internal components to be reloaded."""
    environment_id = runner.state.environment_id
    if runner.state.initialized or runner.state.error_message is not None:
        background_tasks.add_task(runner.reload)
    return EnvironmentResponse(environment_id=environment_id, initialized=False)


@open_router.get(
    "/config/oidc",
    responses={
        status.HTTP_204_NO_CONTENT: {"description": "No Authentication configured"}
    },
)
@start_as_current_span(TRACER)
def get_oidc_config(
    runner: Annotated[WorkerDispatcher, Depends(_runner)],
) -> OIDCConfig:
    """Retrieve the OpenID Connect (OIDC) configuration for the server."""
    config = runner.run(interface.get_oidc_config)
    if config is None:
        raise HTTPException(status_code=status.HTTP_204_NO_CONTENT)
    return config


@secure_router.get("/plans")
@start_as_current_span(TRACER)
def get_plans(runner: Annotated[WorkerDispatcher, Depends(_runner)]) -> PlanResponse:
    """Retrieve information about all available plans."""
    plans = runner.run(interface.get_plans)
    return PlanResponse(plans=plans)


@secure_router.get(
    "/plans/{name}",
)
@start_as_current_span(TRACER, "name")
def get_plan_by_name(
    name: str, runner: Annotated[WorkerDispatcher, Depends(_runner)]
) -> PlanModel:
    """Retrieve information about a plan by its (unique) name."""
    return runner.run(interface.get_plan, name)


@secure_router.get("/devices")
@start_as_current_span(TRACER)
def get_devices(
    runner: Annotated[WorkerDispatcher, Depends(_runner)],
) -> DeviceResponse:
    """Retrieve information about all available devices."""
    devices = runner.run(interface.get_devices)
    return DeviceResponse(devices=devices)


@secure_router.get(
    "/devices/{name}",
)
@start_as_current_span(TRACER, "name")
def get_device_by_name(
    name: str, runner: Annotated[WorkerDispatcher, Depends(_runner)]
) -> DeviceModel:
    """Retrieve information about a devices by its (unique) name."""
    return runner.run(interface.get_device, name)


example_task = Task(name="count", params={"detectors": ["x"]})


@secure_router.post(
    "/tasks",
    status_code=status.HTTP_201_CREATED,
)
@start_as_current_span(TRACER, "request", "task.name", "task.params")
def submit_task(
    request: Request,
    response: Response,
    task: Annotated[Task, Body(..., example=example_task)],
    runner: Annotated[WorkerDispatcher, Depends(_runner)],
) -> TaskResponse:
    """Submit a task to the worker."""
    plan_model = runner.run(interface.get_plan, task.name)
    try:
        task_id: str = runner.run(interface.submit_task, task)
        response.headers["Location"] = f"{request.url}/{task_id}"
        return TaskResponse(task_id=task_id)
    except ValidationError as e:
        errors = e.errors()
        formatted_errors = "; ".join(
            [f"{err['loc'][0]}: {err['msg']}" for err in errors]
        )
        error_detail_response = f"""
        Input validation failed: {formatted_errors},
        supplied params {task.params},
        do not match the expected params: {plan_model.parameter_schema}
        """
        raise HTTPException(
            status_code=status.HTTP_422_UNPROCESSABLE_ENTITY,
            detail=error_detail_response,
        ) from e


@secure_router.delete("/tasks/{task_id}", status_code=status.HTTP_200_OK)
@start_as_current_span(TRACER, "task_id")
def delete_submitted_task(
    task_id: str,
    runner: Annotated[WorkerDispatcher, Depends(_runner)],
) -> TaskResponse:
    return TaskResponse(task_id=runner.run(interface.clear_task, task_id))


@start_as_current_span(TRACER, "v")
def validate_task_status(v: str) -> TaskStatusEnum:
    v_upper = v.upper()
    if v_upper not in TaskStatusEnum.__members__:
        raise ValueError("Invalid status query parameter")
    return TaskStatusEnum(v_upper)


@secure_router.get("/tasks", status_code=status.HTTP_200_OK)
@start_as_current_span(TRACER)
def get_tasks(
    runner: Annotated[WorkerDispatcher, Depends(_runner)],
    task_status: str | SkipJsonSchema[None] = None,
) -> TasksListResponse:
    """
    Retrieve tasks based on their status.
    The status of a newly created task is 'unstarted'.
    """
    tasks = []
    if task_status:
        add_span_attributes({"status": task_status})
        try:
            desired_status = validate_task_status(task_status)
        except ValueError as e:
            raise HTTPException(
                status_code=status.HTTP_400_BAD_REQUEST,
                detail="Invalid status query parameter",
            ) from e

        tasks = runner.run(interface.get_tasks_by_status, desired_status)
    else:
        tasks = runner.run(interface.get_tasks)
    return TasksListResponse(tasks=tasks)


@secure_router.put(
    "/worker/task",
    responses={status.HTTP_409_CONFLICT: {}},
)
@start_as_current_span(TRACER, "task.task_id")
def set_active_task(
    request: Request,
    task: WorkerTask,
    runner: Annotated[WorkerDispatcher, Depends(_runner)],
) -> WorkerTask:
    """Set a task to active status, the worker should begin it as soon as possible.
    This will return an error response if the worker is not idle."""
    active_task = runner.run(interface.get_active_task)
    if active_task is not None and not active_task.is_complete:
        raise HTTPException(
            status_code=status.HTTP_409_CONFLICT, detail="Worker already active"
        )
    runner.run(
        interface.begin_task,
        task=task,
        pass_through_headers={
            key: value
            for key, value in request.headers.items()
            if key in {"Authorization"}
        },
    )
    return task


@secure_router.get(
    "/tasks/{task_id}",
)
@start_as_current_span(TRACER, "task_id")
def get_task(
    task_id: str,
    runner: Annotated[WorkerDispatcher, Depends(_runner)],
) -> TrackableTask:
    """Retrieve a task"""
    task = runner.run(interface.get_task_by_id, task_id)
    if task is None:
        raise KeyError
    return task


@secure_router.get("/worker/task")
@start_as_current_span(TRACER)
def get_active_task(
    runner: Annotated[WorkerDispatcher, Depends(_runner)],
) -> WorkerTask:
    active = runner.run(interface.get_active_task)
    task_id = active.task_id if active is not None else None
    return WorkerTask(task_id=task_id)


@secure_router.get("/worker/state")
@start_as_current_span(TRACER)
def get_state(runner: Annotated[WorkerDispatcher, Depends(_runner)]) -> WorkerState:
    """Get the State of the Worker"""
    return runner.run(interface.get_worker_state)


# Map of current_state: allowed new_states
_ALLOWED_TRANSITIONS: dict[WorkerState, set[WorkerState]] = {
    WorkerState.RUNNING: {
        WorkerState.PAUSED,
        WorkerState.ABORTING,
        WorkerState.STOPPING,
    },
    WorkerState.PAUSED: {
        WorkerState.RUNNING,
        WorkerState.ABORTING,
        WorkerState.STOPPING,
    },
}


@secure_router.put(
    "/worker/state",
    status_code=status.HTTP_202_ACCEPTED,
    responses={
        status.HTTP_400_BAD_REQUEST: {},
        status.HTTP_202_ACCEPTED: {},
    },
)
@start_as_current_span(TRACER, "state_change_request.new_state")
def set_state(
    state_change_request: StateChangeRequest,
    response: Response,
    runner: Annotated[WorkerDispatcher, Depends(_runner)],
) -> WorkerState:
    """
    Request that the worker is put into a particular state.
    Returns the state of the worker at the end of the call.

    - **The following transitions are allowed and return 202: Accepted**
    - If the worker is **PAUSED**, new_state may be **RUNNING** to resume.
    - If the worker is **RUNNING**, new_state may be **PAUSED** to pause:
        - If defer is False (default): pauses and rewinds to the previous checkpoint
        - If defer is True: waits until the next checkpoint to pause
        - **If the task has no checkpoints, the task will instead be Aborted**
    - If the worker is **RUNNING/PAUSED**, new_state may be **STOPPING** to stop.
        Stop marks any currently open Runs in the Task as a success and ends the task.
    - If the worker is **RUNNING/PAUSED**, new_state may be **ABORTING** to abort.
        Abort marks any currently open Runs in the Task as a Failure and ends the task.
        - If reason is set, the reason will be passed as the reason for the Run failure.
    - **All other transitions return 400: Bad Request**
    """
    current_state = runner.run(interface.get_worker_state)
    new_state = state_change_request.new_state
    add_span_attributes({"current_state": current_state})
    if (
        current_state in _ALLOWED_TRANSITIONS
        and new_state in _ALLOWED_TRANSITIONS[current_state]
    ):
        if new_state == WorkerState.PAUSED:
            runner.run(interface.pause_worker, state_change_request.defer)
        elif new_state == WorkerState.RUNNING:
            runner.run(interface.resume_worker)
        elif new_state in {WorkerState.ABORTING, WorkerState.STOPPING}:
            try:
                runner.run(
                    interface.cancel_active_task,
                    state_change_request.new_state is WorkerState.ABORTING,
                    state_change_request.reason,
                )
            except TransitionError:
                response.status_code = status.HTTP_400_BAD_REQUEST
    else:
        response.status_code = status.HTTP_400_BAD_REQUEST

    return runner.run(interface.get_worker_state)


@secure_router.get("/python_environment")
@start_as_current_span(TRACER)
def get_python_environment(
    runner: Annotated[WorkerDispatcher, Depends(_runner)],
    name: str | None = None,
    source: SourceInfo | None = None,
) -> PythonEnvironmentResponse:
    """
    Retrieve the Python environment details.
    This endpoint fetches information about the Python environment,
    such as the installed packages and scratch packages.
    """
    return runner.run(interface.get_python_env, name, source)


@open_router.get(
    "/healthz",
    status_code=status.HTTP_200_OK,
)
def health_probe() -> HealthProbeResponse:
    """If able to serve this, server is live and ready for requests."""
    return HealthProbeResponse(status=Health.OK)


@start_as_current_span(TRACER, "config")
def start(config: ApplicationConfig):
    import uvicorn
    from uvicorn.config import LOGGING_CONFIG

    LOGGING_CONFIG["formatters"]["default"]["fmt"] = (
        "%(asctime)s %(levelprefix)s %(message)s"
    )
    LOGGING_CONFIG["formatters"]["access"]["fmt"] = (
        "%(asctime)s %(levelprefix)s %(client_addr)s"
        + " - '%(request_line)s' %(status_code)s"
    )
    app = get_app(config)

    FastAPIInstrumentor().instrument_app(
        app,
        tracer_provider=get_tracer_provider(),
        http_capture_headers_server_request=[",*"],
        http_capture_headers_server_response=[",*"],
    )
    app.state.config = config

    uvicorn.run(app, host=config.api.host, port=config.api.port)


async def add_api_version_header(
    request: Request, call_next: Callable[[Request], Awaitable[Response]]
):
    response = await call_next(request)
    response.headers["X-API-Version"] = REST_API_VERSION
    return response


async def log_request_details(
    request: Request, call_next: Callable[[Request], Awaitable[Response]]
) -> Response:
    LOGGER.info(
        f"method: {request.method} url: {request.url} body: {await request.body()}",
    )
    response = await call_next(request)
    return response


async def inject_propagated_observability_context(
    request: Request, call_next: Callable[[Request], Awaitable[Response]]
) -> Response:
    """Middleware to extract any propagated observability context from the
    HTTP headers and attach it to the local one.
    """
    if CONTEXT_HEADER in request.headers:
        ctx = get_global_textmap().extract(
            {CONTEXT_HEADER: request.headers[CONTEXT_HEADER]}
        )
        attach(ctx)
    response = await call_next(request)
    return response<|MERGE_RESOLUTION|>--- conflicted
+++ resolved
@@ -118,9 +118,7 @@
     app.add_exception_handler(jwt.PyJWTError, on_token_error_401)
     app.middleware("http")(add_api_version_header)
     app.middleware("http")(inject_propagated_observability_context)
-<<<<<<< HEAD
     app.middleware("http")(log_request_details)
-=======
     if config.api.cors:
         app.add_middleware(
             CORSMiddleware,
@@ -129,7 +127,6 @@
             allow_methods=config.api.cors.allow_methods,
             allow_headers=config.api.cors.allow_headers,
         )
->>>>>>> 39c7371e
     return app
 
 
