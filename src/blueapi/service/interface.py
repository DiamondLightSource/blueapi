--- conflicted
+++ resolved
@@ -12,10 +12,7 @@
 from blueapi.config import ApplicationConfig, OIDCConfig, StompConfig
 from blueapi.core.context import BlueskyContext
 from blueapi.core.event import EventStream
-<<<<<<< HEAD
 from blueapi.log import set_up_logging
-from blueapi.service.model import DeviceModel, PlanModel, WorkerTask
-=======
 from blueapi.service.model import (
     DeviceModel,
     PlanModel,
@@ -24,7 +21,6 @@
     WorkerTask,
 )
 from blueapi.utils.invalid_config_error import InvalidConfigError
->>>>>>> 3303d91e
 from blueapi.worker.event import TaskStatusEnum, WorkerState
 from blueapi.worker.task import Task
 from blueapi.worker.task_worker import TaskWorker, TrackableTask
