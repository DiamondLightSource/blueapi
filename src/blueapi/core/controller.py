import asyncio
import logging
from abc import ABC, abstractmethod
from typing import Any, Mapping, Optional

from bluesky import RunEngine

from blueapi.utils import concurrent_future_to_aio_future
from blueapi.worker import RunEngineWorker, RunPlan, Worker, run_worker_in_own_thread

from .bluesky_types import Ability, Plan
from .context import BlueskyContext

LOGGER = logging.getLogger(__name__)


class BlueskyControllerBase(ABC):
    """
    Object to control Bluesky, bridge between API and worker
    """

    @abstractmethod
    async def run_workers(self) -> None:
        ...

    @abstractmethod
    async def run_plan(self, __name: str, __params: Mapping[str, Any]) -> None:
        """
        Run a named plan with parameters

        Args:
            __name (str): The name of the plan to run
            __params (Mapping[str, Any]): The parameters for the plan in
                                          deserialized form
        """

        ...

    @property
    @abstractmethod
    def plans(self) -> Mapping[str, Plan]:
        """
        Get a all plans that can be run

        Returns:
            Mapping[str, Plan]: Mapping of plans for quick lookup by name
        """

        ...

    @property
    @abstractmethod
    def abilities(self) -> Mapping[str, Ability]:
        ...


class BlueskyController(BlueskyControllerBase):
    """
    Default implementation of BlueskyControllerBase
    """

    _context: BlueskyContext
    _worker: Worker

    def __init__(
        self, context: BlueskyContext, worker: Optional[Worker] = None
    ) -> None:
        self._context = context

        if worker is None:
            worker = make_default_worker()
<<<<<<< HEAD

        self._worker = worker

    async def run_workers(self) -> None:
        run_worker_in_own_thread(self._worker)
=======
        self._worker = worker

    async def run_workers(self) -> None:
        await concurrent_future_to_aio_future(run_worker_in_own_thread(self._worker))
>>>>>>> 28f6640a

    async def run_plan(self, name: str, params: Mapping[str, Any]) -> None:
        LOGGER.info(f"Asked to run plan {name} with {params}")
        loop = asyncio.get_running_loop()
        plan = self._context.plan_functions[name](**params)
        task = RunPlan(plan)
        loop.call_soon_threadsafe(self._worker.submit_task, task)

    @property
    def plans(self) -> Mapping[str, Plan]:
        return self._context.plans

    @property
    def abilities(self) -> Mapping[str, Ability]:
        return self._context.abilities


def make_default_worker() -> Worker:
    """
    Helper function to make a worker

    Returns:
        Worker: A new worker with sensible default parameters
    """

    run_engine = RunEngine(context_managers=[])
    return RunEngineWorker(run_engine)<|MERGE_RESOLUTION|>--- conflicted
+++ resolved
@@ -69,18 +69,10 @@
 
         if worker is None:
             worker = make_default_worker()
-<<<<<<< HEAD
-
-        self._worker = worker
-
-    async def run_workers(self) -> None:
-        run_worker_in_own_thread(self._worker)
-=======
         self._worker = worker
 
     async def run_workers(self) -> None:
         await concurrent_future_to_aio_future(run_worker_in_own_thread(self._worker))
->>>>>>> 28f6640a
 
     async def run_plan(self, name: str, params: Mapping[str, Any]) -> None:
         LOGGER.info(f"Asked to run plan {name} with {params}")
