<<<<<<< HEAD
openapi: 3.1.0
=======
components:
  schemas:
    DeviceModel:
      additionalProperties: false
      description: Representation of a device
      properties:
        name:
          description: Name of the device
          title: Name
          type: string
        protocols:
          description: Protocols that a device conforms to, indicating its capabilities
          items:
            type: string
          title: Protocols
          type: array
      required:
      - name
      - protocols
      title: DeviceModel
      type: object
    DeviceResponse:
      additionalProperties: false
      description: Response to a query for devices
      properties:
        devices:
          description: Devices available to use in plans
          items:
            $ref: '#/components/schemas/DeviceModel'
          title: Devices
          type: array
      required:
      - devices
      title: DeviceResponse
      type: object
    EnvironmentResponse:
      additionalProperties: false
      description: State of internal environment.
      properties:
        error_message:
          anyOf:
          - minLength: 1
            type: string
          - type: 'null'
          description: If present - error loading context
          title: Error Message
        initialized:
          description: blueapi context initialized
          title: Initialized
          type: boolean
      required:
      - initialized
      title: EnvironmentResponse
      type: object
    HTTPValidationError:
      properties:
        detail:
          items:
            $ref: '#/components/schemas/ValidationError'
          title: Detail
          type: array
      title: HTTPValidationError
      type: object
    PlanModel:
      additionalProperties: false
      description: Representation of a plan
      properties:
        description:
          anyOf:
          - type: string
          - type: 'null'
          description: Docstring of the plan
          title: Description
        name:
          description: Name of the plan
          title: Name
          type: string
        schema:
          anyOf:
          - type: object
          - type: 'null'
          description: Schema of the plan's parameters
          title: Schema
      required:
      - name
      title: PlanModel
      type: object
    PlanResponse:
      additionalProperties: false
      description: Response to a query for plans
      properties:
        plans:
          description: Plans available to use by a worker
          items:
            $ref: '#/components/schemas/PlanModel'
          title: Plans
          type: array
      required:
      - plans
      title: PlanResponse
      type: object
    StateChangeRequest:
      additionalProperties: false
      description: Request to change the state of the worker.
      properties:
        defer:
          default: false
          description: Should worker defer Pausing until the next checkpoint
          title: Defer
          type: boolean
        new_state:
          $ref: '#/components/schemas/WorkerState'
        reason:
          anyOf:
          - type: string
          - type: 'null'
          description: The reason for the current run to be aborted
          title: Reason
      required:
      - new_state
      title: StateChangeRequest
      type: object
    Task:
      additionalProperties: false
      description: Task that will run a plan
      properties:
        name:
          description: Name of plan to run
          title: Name
          type: string
        params:
          description: Values for parameters to plan, if any
          title: Params
          type: object
      required:
      - name
      title: Task
      type: object
    TaskResponse:
      additionalProperties: false
      description: Acknowledgement that a task has started, includes its ID
      properties:
        task_id:
          description: Unique identifier for the task
          title: Task Id
          type: string
      required:
      - task_id
      title: TaskResponse
      type: object
    TasksListResponse:
      additionalProperties: false
      description: Diagnostic information on the tasks
      properties:
        tasks:
          description: List of tasks
          items:
            $ref: '#/components/schemas/TrackableTask'
          title: Tasks
          type: array
      required:
      - tasks
      title: TasksListResponse
      type: object
    TrackableTask:
      additionalProperties: false
      description: A representation of a task that the worker recognizes
      properties:
        errors:
          items:
            type: string
          title: Errors
          type: array
        is_complete:
          default: false
          title: Is Complete
          type: boolean
        is_pending:
          default: true
          title: Is Pending
          type: boolean
        task:
          title: Task
        task_id:
          title: Task Id
          type: string
      required:
      - task_id
      - task
      title: TrackableTask
      type: object
    ValidationError:
      properties:
        loc:
          items:
            anyOf:
            - type: string
            - type: integer
          title: Location
          type: array
        msg:
          title: Message
          type: string
        type:
          title: Error Type
          type: string
      required:
      - loc
      - msg
      - type
      title: ValidationError
      type: object
    WorkerState:
      description: The state of the Worker.
      enum:
      - IDLE
      - RUNNING
      - PAUSING
      - PAUSED
      - HALTING
      - STOPPING
      - ABORTING
      - SUSPENDING
      - PANICKED
      - UNKNOWN
      title: WorkerState
      type: string
    WorkerTask:
      additionalProperties: false
      description: Worker's active task ID, can be None
      properties:
        task_id:
          anyOf:
          - type: string
          - type: 'null'
          description: The ID of the current task, None if the worker is idle
          title: Task Id
      required:
      - task_id
      title: WorkerTask
      type: object
>>>>>>> 012238d6
info:
  title: BlueAPI Control
  version: 0.0.5
paths:
  /environment:
    get:
      summary: Get Environment
      description: Get the current state of the environment, i.e. initialization state.
      operationId: get_environment_environment_get
      responses:
        '200':
          description: Successful Response
          content:
            application/json:
              schema:
                $ref: '#/components/schemas/EnvironmentResponse'
    delete:
      summary: Delete Environment
      description: >-
        Delete the current environment, causing internal components to be
        reloaded.
      operationId: delete_environment_environment_delete
      responses:
        '200':
          description: Successful Response
          content:
            application/json:
              schema:
                $ref: '#/components/schemas/EnvironmentResponse'
  /plans:
    get:
      summary: Get Plans
      description: Retrieve information about all available plans.
      operationId: get_plans_plans_get
      responses:
        '200':
          description: Successful Response
          content:
            application/json:
              schema:
                $ref: '#/components/schemas/PlanResponse'
  /plans/{name}:
    get:
      summary: Get Plan By Name
      description: Retrieve information about a plan by its (unique) name.
      operationId: get_plan_by_name_plans__name__get
      parameters:
        - name: name
          in: path
          required: true
          schema:
            type: string
            title: Name
      responses:
        '200':
          description: Successful Response
          content:
            application/json:
              schema:
                $ref: '#/components/schemas/PlanModel'
        '422':
          description: Validation Error
          content:
            application/json:
              schema:
                $ref: '#/components/schemas/HTTPValidationError'
  /devices:
    get:
      summary: Get Devices
      description: Retrieve information about all available devices.
      operationId: get_devices_devices_get
      responses:
        '200':
          description: Successful Response
          content:
            application/json:
              schema:
                $ref: '#/components/schemas/DeviceResponse'
  /devices/{name}:
    get:
      summary: Get Device By Name
      description: Retrieve information about a devices by its (unique) name.
      operationId: get_device_by_name_devices__name__get
      parameters:
        - name: name
          in: path
          required: true
          schema:
            type: string
            title: Name
      responses:
        '200':
          description: Successful Response
          content:
            application/json:
              schema:
                $ref: '#/components/schemas/DeviceModel'
        '422':
          description: Validation Error
          content:
            application/json:
              schema:
                $ref: '#/components/schemas/HTTPValidationError'
  /tasks:
    post:
      summary: Submit Task
      description: Submit a task to the worker.
      operationId: submit_task_tasks_post
      requestBody:
        required: true
        content:
          application/json:
            schema:
              $ref: '#/components/schemas/Task'
            example:
              name: count
              params:
                detectors:
                  - x
      responses:
        '201':
          description: Successful Response
          content:
            application/json:
              schema:
                $ref: '#/components/schemas/TaskResponse'
        '422':
          description: Validation Error
          content:
            application/json:
              schema:
                $ref: '#/components/schemas/HTTPValidationError'
    get:
      summary: Get Tasks
      description: |-
        Retrieve tasks based on their status.
        The status of a newly created task is 'unstarted'.
      operationId: get_tasks_tasks_get
      parameters:
        - name: task_status
          in: query
          required: false
          schema:
            anyOf:
              - type: string
              - type: 'null'
            title: Task Status
      responses:
        '200':
          description: Successful Response
          content:
            application/json:
              schema:
                $ref: '#/components/schemas/TasksListResponse'
        '422':
          description: Validation Error
          content:
            application/json:
              schema:
                $ref: '#/components/schemas/HTTPValidationError'
  /tasks/{task_id}:
    delete:
      summary: Delete Submitted Task
      operationId: delete_submitted_task_tasks__task_id__delete
      parameters:
        - name: task_id
          in: path
          required: true
          schema:
            type: string
            title: Task Id
      responses:
        '200':
          description: Successful Response
          content:
            application/json:
              schema:
                $ref: '#/components/schemas/TaskResponse'
        '422':
          description: Validation Error
          content:
            application/json:
              schema:
                $ref: '#/components/schemas/HTTPValidationError'
    get:
      summary: Get Task
      description: Retrieve a task
      operationId: get_task_tasks__task_id__get
      parameters:
        - name: task_id
          in: path
          required: true
          schema:
            type: string
            title: Task Id
      responses:
        '200':
          description: Successful Response
          content:
            application/json:
              schema:
                $ref: '#/components/schemas/TrackableTask'
        '422':
          description: Validation Error
          content:
            application/json:
              schema:
                $ref: '#/components/schemas/HTTPValidationError'
  /worker/task:
    get:
      summary: Get Active Task
      operationId: get_active_task_worker_task_get
      responses:
        '200':
          description: Successful Response
          content:
            application/json:
              schema:
                $ref: '#/components/schemas/WorkerTask'
    put:
      summary: Set Active Task
      description: >-
        Set a task to active status, the worker should begin it as soon as
        possible.

        This will return an error response if the worker is not idle.
      operationId: set_active_task_worker_task_put
      requestBody:
        content:
          application/json:
            schema:
              $ref: '#/components/schemas/WorkerTask'
        required: true
      responses:
        '200':
          description: Successful Response
          content:
            application/json:
              schema:
                $ref: '#/components/schemas/WorkerTask'
        '409':
          description: Conflict
          worker: already active
        '422':
          description: Validation Error
          content:
            application/json:
              schema:
                $ref: '#/components/schemas/HTTPValidationError'
  /worker/state:
    get:
      summary: Get State
      description: Get the State of the Worker
      operationId: get_state_worker_state_get
      responses:
        '200':
          description: Successful Response
          content:
            application/json:
              schema:
                $ref: '#/components/schemas/WorkerState'
    put:
      summary: Set State
      description: >-
        Request that the worker is put into a particular state.

        Returns the state of the worker at the end of the call.


        - **The following transitions are allowed and return 202: Accepted**

        - If the worker is **PAUSED**, new_state may be **RUNNING** to resume.

        - If the worker is **RUNNING**, new_state may be **PAUSED** to pause:
            - If defer is False (default): pauses and rewinds to the previous checkpoint
            - If defer is True: waits until the next checkpoint to pause
            - **If the task has no checkpoints, the task will instead be Aborted**
        - If the worker is **RUNNING/PAUSED**, new_state may be **STOPPING** to
        stop.
            Stop marks any currently open Runs in the Task as a success and ends the task.
        - If the worker is **RUNNING/PAUSED**, new_state may be **ABORTING** to
        abort.
            Abort marks any currently open Runs in the Task as a Failure and ends the task.
            - If reason is set, the reason will be passed as the reason for the Run failure.
        - **All other transitions return 400: Bad Request**
      operationId: set_state_worker_state_put
      requestBody:
        content:
          application/json:
            schema:
              $ref: '#/components/schemas/StateChangeRequest'
        required: true
      responses:
        '202':
          description: Successful Response
          content:
            application/json:
              schema:
                $ref: '#/components/schemas/WorkerState'
          detail: Transition requested
        '400':
          description: Bad Request
          detail: Transition not allowed
        '422':
          description: Validation Error
          content:
            application/json:
              schema:
                $ref: '#/components/schemas/HTTPValidationError'
components:
  schemas:
    DeviceModel:
      properties:
        name:
          type: string
          title: Name
          description: Name of the device
        protocols:
          items:
            type: string
          type: array
          title: Protocols
          description: Protocols that a device conforms to, indicating its capabilities
      additionalProperties: false
      type: object
      required:
        - name
        - protocols
      title: DeviceModel
      description: Representation of a device
    DeviceResponse:
      properties:
        devices:
          items:
            $ref: '#/components/schemas/DeviceModel'
          type: array
          title: Devices
          description: Devices available to use in plans
      additionalProperties: false
      type: object
      required:
        - devices
      title: DeviceResponse
      description: Response to a query for devices
    EnvironmentResponse:
      properties:
        initialized:
          type: boolean
          title: Initialized
          description: blueapi context initialized
        error_message:
          anyOf:
            - type: string
              minLength: 1
            - type: 'null'
          title: Error Message
          description: If present - error loading context
      additionalProperties: false
      type: object
      required:
        - initialized
      title: EnvironmentResponse
      description: State of internal environment.
    HTTPValidationError:
      properties:
        detail:
          items:
            $ref: '#/components/schemas/ValidationError'
          type: array
          title: Detail
      type: object
      title: HTTPValidationError
    PlanModel:
      properties:
        name:
          type: string
          title: Name
          description: Name of the plan
        description:
          anyOf:
            - type: string
            - type: 'null'
          title: Description
          description: Docstring of the plan
        schema:
          anyOf:
            - type: object
            - type: 'null'
          title: Schema
          description: Schema of the plan's parameters
      additionalProperties: false
      type: object
      required:
        - name
      title: PlanModel
      description: Representation of a plan
    PlanResponse:
      properties:
        plans:
          items:
            $ref: '#/components/schemas/PlanModel'
          type: array
          title: Plans
          description: Plans available to use by a worker
      additionalProperties: false
      type: object
      required:
        - plans
      title: PlanResponse
      description: Response to a query for plans
    StateChangeRequest:
      properties:
        new_state:
          $ref: '#/components/schemas/WorkerState'
        defer:
          type: boolean
          title: Defer
          description: Should worker defer Pausing until the next checkpoint
          default: false
        reason:
          anyOf:
            - type: string
            - type: 'null'
          title: Reason
          description: The reason for the current run to be aborted
      additionalProperties: false
      type: object
      required:
        - new_state
      title: StateChangeRequest
      description: Request to change the state of the worker.
    Task:
      properties:
        name:
          type: string
          title: Name
          description: Name of plan to run
        params:
          type: object
          title: Params
          description: Values for parameters to plan, if any
      additionalProperties: false
      type: object
      required:
        - name
      title: Task
      description: Task that will run a plan
    TaskResponse:
      properties:
        task_id:
          type: string
          title: Task Id
          description: Unique identifier for the task
      additionalProperties: false
      type: object
      required:
        - task_id
      title: TaskResponse
      description: Acknowledgement that a task has started, includes its ID
    TasksListResponse:
      properties:
        tasks:
          items:
            $ref: '#/components/schemas/TrackableTask'
          type: array
          title: Tasks
          description: List of tasks
      additionalProperties: false
      type: object
      required:
        - tasks
      title: TasksListResponse
      description: Diagnostic information on the tasks
    TrackableTask:
      properties:
        task_id:
          type: string
          title: Task Id
        task:
          title: Task
        is_complete:
          type: boolean
          title: Is Complete
          default: false
        is_pending:
          type: boolean
          title: Is Pending
          default: true
        errors:
          items:
            type: string
          type: array
          title: Errors
      additionalProperties: false
      type: object
      required:
        - task_id
        - task
      title: TrackableTask
      description: A representation of a task that the worker recognizes
    ValidationError:
      properties:
        loc:
          items:
            anyOf:
              - type: string
              - type: integer
          type: array
          title: Location
        msg:
          type: string
          title: Message
        type:
          type: string
          title: Error Type
      type: object
      required:
        - loc
        - msg
        - type
      title: ValidationError
    WorkerState:
      type: string
      enum:
        - IDLE
        - RUNNING
        - PAUSING
        - PAUSED
        - HALTING
        - STOPPING
        - ABORTING
        - SUSPENDING
        - PANICKED
        - UNKNOWN
      title: WorkerState
      description: The state of the Worker.
    WorkerTask:
      properties:
        task_id:
          anyOf:
            - type: string
            - type: 'null'
          title: Task Id
          description: The ID of the current task, None if the worker is idle
      additionalProperties: false
      type: object
      required:
        - task_id
      title: WorkerTask
      description: Worker's active task ID, can be None<|MERGE_RESOLUTION|>--- conflicted
+++ resolved
@@ -1,6 +1,3 @@
-<<<<<<< HEAD
-openapi: 3.1.0
-=======
 components:
   schemas:
     DeviceModel:
@@ -242,233 +239,282 @@
       - task_id
       title: WorkerTask
       type: object
->>>>>>> 012238d6
 info:
   title: BlueAPI Control
   version: 0.0.5
+openapi: 3.1.0
 paths:
+  /devices:
+    get:
+      description: Retrieve information about all available devices.
+      operationId: get_devices_devices_get
+      responses:
+        '200':
+          content:
+            application/json:
+              schema:
+                $ref: '#/components/schemas/DeviceResponse'
+          description: Successful Response
+      summary: Get Devices
+  /devices/{name}:
+    get:
+      description: Retrieve information about a devices by its (unique) name.
+      operationId: get_device_by_name_devices__name__get
+      parameters:
+      - in: path
+        name: name
+        required: true
+        schema:
+          title: Name
+          type: string
+      responses:
+        '200':
+          content:
+            application/json:
+              schema:
+                $ref: '#/components/schemas/DeviceModel'
+          description: Successful Response
+        '422':
+          content:
+            application/json:
+              schema:
+                $ref: '#/components/schemas/HTTPValidationError'
+          description: Validation Error
+      summary: Get Device By Name
   /environment:
-    get:
-      summary: Get Environment
+    delete:
+      description: Delete the current environment, causing internal components to
+        be reloaded.
+      operationId: delete_environment_environment_delete
+      responses:
+        '200':
+          content:
+            application/json:
+              schema:
+                $ref: '#/components/schemas/EnvironmentResponse'
+          description: Successful Response
+      summary: Delete Environment
+    get:
       description: Get the current state of the environment, i.e. initialization state.
       operationId: get_environment_environment_get
       responses:
         '200':
-          description: Successful Response
           content:
             application/json:
               schema:
                 $ref: '#/components/schemas/EnvironmentResponse'
-    delete:
-      summary: Delete Environment
-      description: >-
-        Delete the current environment, causing internal components to be
-        reloaded.
-      operationId: delete_environment_environment_delete
-      responses:
-        '200':
-          description: Successful Response
-          content:
-            application/json:
-              schema:
-                $ref: '#/components/schemas/EnvironmentResponse'
+          description: Successful Response
+      summary: Get Environment
   /plans:
     get:
-      summary: Get Plans
       description: Retrieve information about all available plans.
       operationId: get_plans_plans_get
       responses:
         '200':
-          description: Successful Response
           content:
             application/json:
               schema:
                 $ref: '#/components/schemas/PlanResponse'
+          description: Successful Response
+      summary: Get Plans
   /plans/{name}:
     get:
-      summary: Get Plan By Name
       description: Retrieve information about a plan by its (unique) name.
       operationId: get_plan_by_name_plans__name__get
       parameters:
-        - name: name
-          in: path
-          required: true
-          schema:
-            type: string
-            title: Name
-      responses:
-        '200':
-          description: Successful Response
+      - in: path
+        name: name
+        required: true
+        schema:
+          title: Name
+          type: string
+      responses:
+        '200':
           content:
             application/json:
               schema:
                 $ref: '#/components/schemas/PlanModel'
-        '422':
-          description: Validation Error
-          content:
-            application/json:
-              schema:
-                $ref: '#/components/schemas/HTTPValidationError'
-  /devices:
-    get:
-      summary: Get Devices
-      description: Retrieve information about all available devices.
-      operationId: get_devices_devices_get
-      responses:
-        '200':
-          description: Successful Response
-          content:
-            application/json:
-              schema:
-                $ref: '#/components/schemas/DeviceResponse'
-  /devices/{name}:
-    get:
-      summary: Get Device By Name
-      description: Retrieve information about a devices by its (unique) name.
-      operationId: get_device_by_name_devices__name__get
+          description: Successful Response
+        '422':
+          content:
+            application/json:
+              schema:
+                $ref: '#/components/schemas/HTTPValidationError'
+          description: Validation Error
+      summary: Get Plan By Name
+  /tasks:
+    get:
+      description: 'Retrieve tasks based on their status.
+
+        The status of a newly created task is ''unstarted''.'
+      operationId: get_tasks_tasks_get
       parameters:
-        - name: name
-          in: path
-          required: true
-          schema:
-            type: string
-            title: Name
-      responses:
-        '200':
-          description: Successful Response
-          content:
-            application/json:
-              schema:
-                $ref: '#/components/schemas/DeviceModel'
-        '422':
-          description: Validation Error
-          content:
-            application/json:
-              schema:
-                $ref: '#/components/schemas/HTTPValidationError'
-  /tasks:
+      - in: query
+        name: task_status
+        required: false
+        schema:
+          anyOf:
+          - type: string
+          - type: 'null'
+          title: Task Status
+      responses:
+        '200':
+          content:
+            application/json:
+              schema:
+                $ref: '#/components/schemas/TasksListResponse'
+          description: Successful Response
+        '422':
+          content:
+            application/json:
+              schema:
+                $ref: '#/components/schemas/HTTPValidationError'
+          description: Validation Error
+      summary: Get Tasks
     post:
-      summary: Submit Task
       description: Submit a task to the worker.
       operationId: submit_task_tasks_post
       requestBody:
-        required: true
         content:
           application/json:
-            schema:
-              $ref: '#/components/schemas/Task'
             example:
               name: count
               params:
                 detectors:
-                  - x
+                - x
+            schema:
+              $ref: '#/components/schemas/Task'
+        required: true
       responses:
         '201':
-          description: Successful Response
           content:
             application/json:
               schema:
                 $ref: '#/components/schemas/TaskResponse'
-        '422':
-          description: Validation Error
-          content:
-            application/json:
-              schema:
-                $ref: '#/components/schemas/HTTPValidationError'
-    get:
-      summary: Get Tasks
-      description: |-
-        Retrieve tasks based on their status.
-        The status of a newly created task is 'unstarted'.
-      operationId: get_tasks_tasks_get
-      parameters:
-        - name: task_status
-          in: query
-          required: false
-          schema:
-            anyOf:
-              - type: string
-              - type: 'null'
-            title: Task Status
-      responses:
-        '200':
-          description: Successful Response
-          content:
-            application/json:
-              schema:
-                $ref: '#/components/schemas/TasksListResponse'
-        '422':
-          description: Validation Error
-          content:
-            application/json:
-              schema:
-                $ref: '#/components/schemas/HTTPValidationError'
+          description: Successful Response
+        '422':
+          content:
+            application/json:
+              schema:
+                $ref: '#/components/schemas/HTTPValidationError'
+          description: Validation Error
+      summary: Submit Task
   /tasks/{task_id}:
     delete:
-      summary: Delete Submitted Task
       operationId: delete_submitted_task_tasks__task_id__delete
       parameters:
-        - name: task_id
-          in: path
-          required: true
-          schema:
-            type: string
-            title: Task Id
-      responses:
-        '200':
-          description: Successful Response
+      - in: path
+        name: task_id
+        required: true
+        schema:
+          title: Task Id
+          type: string
+      responses:
+        '200':
           content:
             application/json:
               schema:
                 $ref: '#/components/schemas/TaskResponse'
-        '422':
-          description: Validation Error
-          content:
-            application/json:
-              schema:
-                $ref: '#/components/schemas/HTTPValidationError'
-    get:
-      summary: Get Task
+          description: Successful Response
+        '422':
+          content:
+            application/json:
+              schema:
+                $ref: '#/components/schemas/HTTPValidationError'
+          description: Validation Error
+      summary: Delete Submitted Task
+    get:
       description: Retrieve a task
       operationId: get_task_tasks__task_id__get
       parameters:
-        - name: task_id
-          in: path
-          required: true
-          schema:
-            type: string
-            title: Task Id
-      responses:
-        '200':
-          description: Successful Response
+      - in: path
+        name: task_id
+        required: true
+        schema:
+          title: Task Id
+          type: string
+      responses:
+        '200':
           content:
             application/json:
               schema:
                 $ref: '#/components/schemas/TrackableTask'
-        '422':
-          description: Validation Error
-          content:
-            application/json:
-              schema:
-                $ref: '#/components/schemas/HTTPValidationError'
+          description: Successful Response
+        '422':
+          content:
+            application/json:
+              schema:
+                $ref: '#/components/schemas/HTTPValidationError'
+          description: Validation Error
+      summary: Get Task
+  /worker/state:
+    get:
+      description: Get the State of the Worker
+      operationId: get_state_worker_state_get
+      responses:
+        '200':
+          content:
+            application/json:
+              schema:
+                $ref: '#/components/schemas/WorkerState'
+          description: Successful Response
+      summary: Get State
+    put:
+      description: "Request that the worker is put into a particular state.\nReturns\
+        \ the state of the worker at the end of the call.\n\n- **The following transitions\
+        \ are allowed and return 202: Accepted**\n- If the worker is **PAUSED**, new_state\
+        \ may be **RUNNING** to resume.\n- If the worker is **RUNNING**, new_state\
+        \ may be **PAUSED** to pause:\n    - If defer is False (default): pauses and\
+        \ rewinds to the previous checkpoint\n    - If defer is True: waits until\
+        \ the next checkpoint to pause\n    - **If the task has no checkpoints, the\
+        \ task will instead be Aborted**\n- If the worker is **RUNNING/PAUSED**, new_state\
+        \ may be **STOPPING** to stop.\n    Stop marks any currently open Runs in\
+        \ the Task as a success and ends the task.\n- If the worker is **RUNNING/PAUSED**,\
+        \ new_state may be **ABORTING** to abort.\n    Abort marks any currently open\
+        \ Runs in the Task as a Failure and ends the task.\n    - If reason is set,\
+        \ the reason will be passed as the reason for the Run failure.\n- **All other\
+        \ transitions return 400: Bad Request**"
+      operationId: set_state_worker_state_put
+      requestBody:
+        content:
+          application/json:
+            schema:
+              $ref: '#/components/schemas/StateChangeRequest'
+        required: true
+      responses:
+        '202':
+          content:
+            application/json:
+              schema:
+                $ref: '#/components/schemas/WorkerState'
+          description: Successful Response
+          detail: Transition requested
+        '400':
+          description: Bad Request
+          detail: Transition not allowed
+        '422':
+          content:
+            application/json:
+              schema:
+                $ref: '#/components/schemas/HTTPValidationError'
+          description: Validation Error
+      summary: Set State
   /worker/task:
     get:
+      operationId: get_active_task_worker_task_get
+      responses:
+        '200':
+          content:
+            application/json:
+              schema:
+                $ref: '#/components/schemas/WorkerTask'
+          description: Successful Response
       summary: Get Active Task
-      operationId: get_active_task_worker_task_get
-      responses:
-        '200':
-          description: Successful Response
-          content:
-            application/json:
-              schema:
-                $ref: '#/components/schemas/WorkerTask'
     put:
-      summary: Set Active Task
-      description: >-
-        Set a task to active status, the worker should begin it as soon as
-        possible.
+      description: 'Set a task to active status, the worker should begin it as soon
+        as possible.
 
-        This will return an error response if the worker is not idle.
+        This will return an error response if the worker is not idle.'
       operationId: set_active_task_worker_task_put
       requestBody:
         content:
@@ -478,318 +524,18 @@
         required: true
       responses:
         '200':
-          description: Successful Response
           content:
             application/json:
               schema:
                 $ref: '#/components/schemas/WorkerTask'
+          description: Successful Response
         '409':
           description: Conflict
           worker: already active
         '422':
-          description: Validation Error
-          content:
-            application/json:
-              schema:
-                $ref: '#/components/schemas/HTTPValidationError'
-  /worker/state:
-    get:
-      summary: Get State
-      description: Get the State of the Worker
-      operationId: get_state_worker_state_get
-      responses:
-        '200':
-          description: Successful Response
-          content:
-            application/json:
-              schema:
-                $ref: '#/components/schemas/WorkerState'
-    put:
-      summary: Set State
-      description: >-
-        Request that the worker is put into a particular state.
-
-        Returns the state of the worker at the end of the call.
-
-
-        - **The following transitions are allowed and return 202: Accepted**
-
-        - If the worker is **PAUSED**, new_state may be **RUNNING** to resume.
-
-        - If the worker is **RUNNING**, new_state may be **PAUSED** to pause:
-            - If defer is False (default): pauses and rewinds to the previous checkpoint
-            - If defer is True: waits until the next checkpoint to pause
-            - **If the task has no checkpoints, the task will instead be Aborted**
-        - If the worker is **RUNNING/PAUSED**, new_state may be **STOPPING** to
-        stop.
-            Stop marks any currently open Runs in the Task as a success and ends the task.
-        - If the worker is **RUNNING/PAUSED**, new_state may be **ABORTING** to
-        abort.
-            Abort marks any currently open Runs in the Task as a Failure and ends the task.
-            - If reason is set, the reason will be passed as the reason for the Run failure.
-        - **All other transitions return 400: Bad Request**
-      operationId: set_state_worker_state_put
-      requestBody:
-        content:
-          application/json:
-            schema:
-              $ref: '#/components/schemas/StateChangeRequest'
-        required: true
-      responses:
-        '202':
-          description: Successful Response
-          content:
-            application/json:
-              schema:
-                $ref: '#/components/schemas/WorkerState'
-          detail: Transition requested
-        '400':
-          description: Bad Request
-          detail: Transition not allowed
-        '422':
-          description: Validation Error
-          content:
-            application/json:
-              schema:
-                $ref: '#/components/schemas/HTTPValidationError'
-components:
-  schemas:
-    DeviceModel:
-      properties:
-        name:
-          type: string
-          title: Name
-          description: Name of the device
-        protocols:
-          items:
-            type: string
-          type: array
-          title: Protocols
-          description: Protocols that a device conforms to, indicating its capabilities
-      additionalProperties: false
-      type: object
-      required:
-        - name
-        - protocols
-      title: DeviceModel
-      description: Representation of a device
-    DeviceResponse:
-      properties:
-        devices:
-          items:
-            $ref: '#/components/schemas/DeviceModel'
-          type: array
-          title: Devices
-          description: Devices available to use in plans
-      additionalProperties: false
-      type: object
-      required:
-        - devices
-      title: DeviceResponse
-      description: Response to a query for devices
-    EnvironmentResponse:
-      properties:
-        initialized:
-          type: boolean
-          title: Initialized
-          description: blueapi context initialized
-        error_message:
-          anyOf:
-            - type: string
-              minLength: 1
-            - type: 'null'
-          title: Error Message
-          description: If present - error loading context
-      additionalProperties: false
-      type: object
-      required:
-        - initialized
-      title: EnvironmentResponse
-      description: State of internal environment.
-    HTTPValidationError:
-      properties:
-        detail:
-          items:
-            $ref: '#/components/schemas/ValidationError'
-          type: array
-          title: Detail
-      type: object
-      title: HTTPValidationError
-    PlanModel:
-      properties:
-        name:
-          type: string
-          title: Name
-          description: Name of the plan
-        description:
-          anyOf:
-            - type: string
-            - type: 'null'
-          title: Description
-          description: Docstring of the plan
-        schema:
-          anyOf:
-            - type: object
-            - type: 'null'
-          title: Schema
-          description: Schema of the plan's parameters
-      additionalProperties: false
-      type: object
-      required:
-        - name
-      title: PlanModel
-      description: Representation of a plan
-    PlanResponse:
-      properties:
-        plans:
-          items:
-            $ref: '#/components/schemas/PlanModel'
-          type: array
-          title: Plans
-          description: Plans available to use by a worker
-      additionalProperties: false
-      type: object
-      required:
-        - plans
-      title: PlanResponse
-      description: Response to a query for plans
-    StateChangeRequest:
-      properties:
-        new_state:
-          $ref: '#/components/schemas/WorkerState'
-        defer:
-          type: boolean
-          title: Defer
-          description: Should worker defer Pausing until the next checkpoint
-          default: false
-        reason:
-          anyOf:
-            - type: string
-            - type: 'null'
-          title: Reason
-          description: The reason for the current run to be aborted
-      additionalProperties: false
-      type: object
-      required:
-        - new_state
-      title: StateChangeRequest
-      description: Request to change the state of the worker.
-    Task:
-      properties:
-        name:
-          type: string
-          title: Name
-          description: Name of plan to run
-        params:
-          type: object
-          title: Params
-          description: Values for parameters to plan, if any
-      additionalProperties: false
-      type: object
-      required:
-        - name
-      title: Task
-      description: Task that will run a plan
-    TaskResponse:
-      properties:
-        task_id:
-          type: string
-          title: Task Id
-          description: Unique identifier for the task
-      additionalProperties: false
-      type: object
-      required:
-        - task_id
-      title: TaskResponse
-      description: Acknowledgement that a task has started, includes its ID
-    TasksListResponse:
-      properties:
-        tasks:
-          items:
-            $ref: '#/components/schemas/TrackableTask'
-          type: array
-          title: Tasks
-          description: List of tasks
-      additionalProperties: false
-      type: object
-      required:
-        - tasks
-      title: TasksListResponse
-      description: Diagnostic information on the tasks
-    TrackableTask:
-      properties:
-        task_id:
-          type: string
-          title: Task Id
-        task:
-          title: Task
-        is_complete:
-          type: boolean
-          title: Is Complete
-          default: false
-        is_pending:
-          type: boolean
-          title: Is Pending
-          default: true
-        errors:
-          items:
-            type: string
-          type: array
-          title: Errors
-      additionalProperties: false
-      type: object
-      required:
-        - task_id
-        - task
-      title: TrackableTask
-      description: A representation of a task that the worker recognizes
-    ValidationError:
-      properties:
-        loc:
-          items:
-            anyOf:
-              - type: string
-              - type: integer
-          type: array
-          title: Location
-        msg:
-          type: string
-          title: Message
-        type:
-          type: string
-          title: Error Type
-      type: object
-      required:
-        - loc
-        - msg
-        - type
-      title: ValidationError
-    WorkerState:
-      type: string
-      enum:
-        - IDLE
-        - RUNNING
-        - PAUSING
-        - PAUSED
-        - HALTING
-        - STOPPING
-        - ABORTING
-        - SUSPENDING
-        - PANICKED
-        - UNKNOWN
-      title: WorkerState
-      description: The state of the Worker.
-    WorkerTask:
-      properties:
-        task_id:
-          anyOf:
-            - type: string
-            - type: 'null'
-          title: Task Id
-          description: The ID of the current task, None if the worker is idle
-      additionalProperties: false
-      type: object
-      required:
-        - task_id
-      title: WorkerTask
-      description: Worker's active task ID, can be None+          content:
+            application/json:
+              schema:
+                $ref: '#/components/schemas/HTTPValidationError'
+          description: Validation Error
+      summary: Set Active Task