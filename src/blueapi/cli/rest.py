--- conflicted
+++ resolved
@@ -1,10 +1,6 @@
-<<<<<<< HEAD
+from collections.abc import Callable, Mapping
 from http import HTTPStatus
-from typing import Any, Callable, Literal, Mapping, Optional, Type, TypeVar
-=======
-from collections.abc import Callable, Mapping
 from typing import Any, Literal, TypeVar
->>>>>>> 4d528714
 
 import requests
 from pydantic import parse_obj_as
