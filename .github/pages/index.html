<!DOCTYPE html>
<html>

<head>
<<<<<<< HEAD
  <title>Redirecting to master branch</title>
  <meta charset="utf-8">
  <meta http-equiv="refresh" content="0; url=./master/index.html">
  <link rel="canonical" href="master/index.html">
=======
    <title>Redirecting to main branch</title>
    <meta charset="utf-8">
    <meta http-equiv="refresh" content="0; url=./main/index.html">
    <link rel="canonical" href="main/index.html">
>>>>>>> ee8f6fa3
</head>

</html><|MERGE_RESOLUTION|>--- conflicted
+++ resolved
@@ -2,17 +2,10 @@
 <html>
 
 <head>
-<<<<<<< HEAD
-  <title>Redirecting to master branch</title>
+  <title>Redirecting to main branch</title>
   <meta charset="utf-8">
-  <meta http-equiv="refresh" content="0; url=./master/index.html">
-  <link rel="canonical" href="master/index.html">
-=======
-    <title>Redirecting to main branch</title>
-    <meta charset="utf-8">
-    <meta http-equiv="refresh" content="0; url=./main/index.html">
-    <link rel="canonical" href="main/index.html">
->>>>>>> ee8f6fa3
+  <meta http-equiv="refresh" content="0; url=./main/index.html">
+  <link rel="canonical" href="main/index.html">
 </head>
 
 </html>