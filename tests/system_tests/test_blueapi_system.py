--- conflicted
+++ resolved
@@ -29,28 +29,19 @@
 from blueapi.worker.event import TaskStatus, WorkerEvent, WorkerState
 from blueapi.worker.task_worker import TrackableTask
 
-<<<<<<< HEAD
-_SIMPLE_TASK = TaskRequest(
-    name="sleep",
-    params={"time": 0.0},
-    instrument_session="cm12345-1",
-=======
+
 FAKE_INSTRUMENT_SESSION = "cm12345-1"
 
 _SIMPLE_TASK = TaskRequest(
     name="sleep",
     params={"time": 0.0},
     instrument_session=FAKE_INSTRUMENT_SESSION,
->>>>>>> 3f6fd8c5
 )
 _LONG_TASK = TaskRequest(
     name="sleep",
     params={"time": 1.0},
-<<<<<<< HEAD
-    instrument_session="cm12345-1",
-=======
     instrument_session=FAKE_INSTRUMENT_SESSION,
->>>>>>> 3f6fd8c5
+
 )
 
 _DATA_PATH = Path(__file__).parent
@@ -410,34 +401,9 @@
         TaskRequest(
             name="set_absolute",
             params={
-<<<<<<< HEAD
-                "movable": "dynamic_motor",
-                "value": "bar",
-            },
-            instrument_session="cm12345-1",
-        ),
-        TaskRequest(
-            name="motor_plan",
-            params={
-                "motor": "movable_motor",
-            },
-            instrument_session="cm12345-1",
-        ),
-        TaskRequest(
-            name="motor_plan",
-            params={
-                "motor": "dynamic_motor",
-            },
-            instrument_session="cm12345-1",
-        ),
-        TaskRequest(
-            name="dataclass_motor_plan",
-            params={
-                "motor": "data_class_motor",
-=======
+
                 "movable": "sim.x",
                 "value": "4.0",
->>>>>>> 3f6fd8c5
             },
             instrument_session="cm12345-1",
         ),
