{
<<<<<<< HEAD
    "python.linting.pylintEnabled": false,
    "python.linting.flake8Enabled": true,
    "python.linting.mypyEnabled": true,
    "python.linting.enabled": true,
    "python.testing.pytestArgs": [
        "tests"
    ],
=======
>>>>>>> 4d528714
    "python.testing.unittestEnabled": false,
    "python.testing.pytestEnabled": true,
    "editor.formatOnSave": true,
    "editor.codeActionsOnSave": {
        "source.organizeImports": "explicit"
<<<<<<< HEAD
=======
    },
    "[python]": {
        "editor.defaultFormatter": "charliermarsh.ruff",
>>>>>>> 4d528714
    },
}<|MERGE_RESOLUTION|>--- conflicted
+++ resolved
@@ -1,5 +1,4 @@
 {
-<<<<<<< HEAD
     "python.linting.pylintEnabled": false,
     "python.linting.flake8Enabled": true,
     "python.linting.mypyEnabled": true,
@@ -7,18 +6,13 @@
     "python.testing.pytestArgs": [
         "tests"
     ],
-=======
->>>>>>> 4d528714
     "python.testing.unittestEnabled": false,
     "python.testing.pytestEnabled": true,
     "editor.formatOnSave": true,
     "editor.codeActionsOnSave": {
         "source.organizeImports": "explicit"
-<<<<<<< HEAD
-=======
     },
     "[python]": {
-        "editor.defaultFormatter": "charliermarsh.ruff",
->>>>>>> 4d528714
+        "editor.defaultFormatter": "ms-python.black-formatter",
     },
 }