from typing import List

from bluesky.protocols import Movable, Readable
from ophyd import Component
from ophyd.sim import Syn2DGauss, SynGauss, SynSignal

<<<<<<< HEAD
from blueapi.plans import *  # noqa: F401, F403

from ..core import MsgGenerator
=======
>>>>>>> a90b53b4
from .simmotor import BrokenSynAxis, SynAxisWithMotionEvents


def x(name="x") -> SynAxisWithMotionEvents:
    return SynAxisWithMotionEvents(name=name, delay=1.0, events_per_move=8)


def y(name="y") -> SynAxisWithMotionEvents:
    return SynAxisWithMotionEvents(name=name, delay=3.0, events_per_move=24)


def z(name="z") -> SynAxisWithMotionEvents:
    return SynAxisWithMotionEvents(name=name, delay=2.0, events_per_move=16)


def theta(name="theta") -> SynAxisWithMotionEvents:
    return SynAxisWithMotionEvents(
        name=name, delay=0.2, events_per_move=12, egu="degrees"
    )


def x_err(name="x_err") -> BrokenSynAxis:
    return BrokenSynAxis(name=name, timeout=1.0)


def sample_pressure(name="sample_pressure") -> SynAxisWithMotionEvents:
    return SynAxisWithMotionEvents(
        name=name, delay=30.0, events_per_move=128, egu="MPa", value=0.101
    )


def sample_temperature(
    x: SynAxisWithMotionEvents,
    y: SynAxisWithMotionEvents,
    z: SynAxisWithMotionEvents,
    name="sample_temperature",
) -> SynSignal:
    return SynSignal(
        func=lambda: ((x.position + y.position + z.position) / 1000.0) + 20.0,
        name=name,
    )


def image_det(
    x: SynAxisWithMotionEvents,
    y: SynAxisWithMotionEvents,
    name="image_det",
) -> Syn2DGauss:
    return Syn2DGauss(
        name=name,
        motor0=x,
        motor_field0="x",
        motor1=y,
        motor_field1="y",
        center=(0, 0),
        Imax=1,
        labels={"detectors"},
    )


def current_det(
    x: SynAxisWithMotionEvents,
    name="current_det",
<<<<<<< HEAD
    motor=x,
    motor_field="x",
    center=0.0,
    Imax=1,
    labels={"detectors"},
)


def stp_snapshot(
    detectors: List[Readable],
    temperature: Movable = Component(Movable, "sample_temperature"),
    pressure: Movable = Component(Movable, "sample_pressure"),
) -> MsgGenerator:
    """
    Moves devices for pressure and temperature (defaults fetched from the context)
    and captures a single frame from a collection of devices

    Args:
        detectors (List[Readable]): A list of devices to read while the sample is at STP
        temperature (Optional[Movable]): A device controlling temperature of the sample,
            defaults to fetching a device name "sample_temperature" from the context
        pressure (Optional[Movable]): A device controlling pressure on the sample,
            defaults to fetching a device name "sample_pressure" from the context

    Returns:
        MsgGenerator: Plan

    Yields:
        Iterator[MsgGenerator]: Bluesky messages
    """
    yield from move({temperature: 0, pressure: 10**5})  # noqa: F405
    yield from count(detectors, 1)  # noqa: F405
=======
) -> SynGauss:
    return SynGauss(
        name=name,
        motor=x,
        motor_field="x",
        center=0.0,
        Imax=1,
        labels={"detectors"},
    )
>>>>>>> a90b53b4
<|MERGE_RESOLUTION|>--- conflicted
+++ resolved
@@ -4,12 +4,9 @@
 from ophyd import Component
 from ophyd.sim import Syn2DGauss, SynGauss, SynSignal
 
-<<<<<<< HEAD
 from blueapi.plans import *  # noqa: F401, F403
 
 from ..core import MsgGenerator
-=======
->>>>>>> a90b53b4
 from .simmotor import BrokenSynAxis, SynAxisWithMotionEvents
 
 
@@ -73,13 +70,15 @@
 def current_det(
     x: SynAxisWithMotionEvents,
     name="current_det",
-<<<<<<< HEAD
-    motor=x,
-    motor_field="x",
-    center=0.0,
-    Imax=1,
-    labels={"detectors"},
-)
+) -> SynGauss:
+    return SynGauss(
+        name=name,
+        motor=x,
+        motor_field="x",
+        center=0.0,
+        Imax=1,
+        labels={"detectors"},
+    )
 
 
 def stp_snapshot(
@@ -105,15 +104,4 @@
         Iterator[MsgGenerator]: Bluesky messages
     """
     yield from move({temperature: 0, pressure: 10**5})  # noqa: F405
-    yield from count(detectors, 1)  # noqa: F405
-=======
-) -> SynGauss:
-    return SynGauss(
-        name=name,
-        motor=x,
-        motor_field="x",
-        center=0.0,
-        Imax=1,
-        labels={"detectors"},
-    )
->>>>>>> a90b53b4
+    yield from count(detectors, 1)  # noqa: F405