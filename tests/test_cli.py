--- conflicted
+++ resolved
@@ -182,13 +182,8 @@
 def test_cannot_run_plans_without_stomp_config(runner: CliRunner):
     result = runner.invoke(main, ["controller", "run", "sleep", '{"time": 5}'])
     assert (
-<<<<<<< HEAD
-        result.output
-        == "'ERROR: Cannot run plans without Stomp configuration to track progress'\n"
-=======
         "Cannot run plans without Stomp configuration to track progress"
         in result.output
->>>>>>> 54b04966
     )
 
 
@@ -204,9 +199,7 @@
         ],
         input="\n",
     )
-<<<<<<< HEAD
     assert result.exit_code == 0
-
 
 def test_invalid_condition_for_run(runner: CliRunner):
     result = runner.invoke(main, ["controller", "run", "sleep", '{"time": 5}'])
@@ -223,6 +216,3 @@
 
 def test_value_error():
     assert True == False, "Test not implemented"
-=======
-    assert result.exit_code == 0
->>>>>>> 54b04966
