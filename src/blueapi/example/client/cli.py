import asyncio
import json

import click

from blueapi import __version__

from .rest import RestClient


@click.group(invoke_without_command=True)
@click.option(
    "-u",
    "--url",
    type=str,
    help="REST API URL",
    default="http://localhost:8000",
)
@click.version_option(version=__version__)
@click.pass_context
def main(ctx, url: str) -> None:
    # if no command is supplied, run with the options passed
    if ctx.invoked_subcommand is None:
        print("Please invoke subcommand!")
    ctx.ensure_object(dict)
    ctx.obj["rest_client"] = RestClient(url)


@main.command(name="plans")
@click.pass_context
def get_plans(ctx) -> None:
    client: RestClient = ctx.obj["rest_client"]
    plans = asyncio.run(client.get_plans())
    print("PLANS")
    for plan in plans:
        print("\t" + plan["name"])  # type: ignore


<<<<<<< HEAD
@main.command(name="abilities")
@click.pass_context
def get_abilities(ctx) -> None:
    client: RestClient = ctx.obj["rest_client"]
    print(asyncio.run(client.get_abilities()))
=======
@main.command(name="plan")
@click.argument("name", type=str)
@click.pass_context
def get_plan(ctx, name: str) -> None:
    client: RestClient = ctx.obj["rest_client"]
    plan = asyncio.run(client.get_plan(name))

    name = plan["name"]  # type: ignore
    schema = plan["schema"]  # type: ignore
    print(f"PLAN: {name}")

    from pprint import pprint

    pprint(schema)
>>>>>>> 268dc741


@main.command(name="run")
@click.argument("name", type=str)
@click.option("-p", "--parameters", type=str, help="Parameters as valid JSON")
@click.pass_context
def run_plan(ctx, name: str, parameters: str) -> None:
    client: RestClient = ctx.obj["rest_client"]
    print(asyncio.run(client.run_plan(name, json.loads(parameters))))<|MERGE_RESOLUTION|>--- conflicted
+++ resolved
@@ -36,13 +36,13 @@
         print("\t" + plan["name"])  # type: ignore
 
 
-<<<<<<< HEAD
 @main.command(name="abilities")
 @click.pass_context
 def get_abilities(ctx) -> None:
     client: RestClient = ctx.obj["rest_client"]
     print(asyncio.run(client.get_abilities()))
-=======
+
+
 @main.command(name="plan")
 @click.argument("name", type=str)
 @click.pass_context
@@ -57,7 +57,6 @@
     from pprint import pprint
 
     pprint(schema)
->>>>>>> 268dc741
 
 
 @main.command(name="run")
