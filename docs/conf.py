# Configuration file for the Sphinx documentation builder.
#
# This file only contains a selection of the most common options. For a full
# list see the documentation:
# https://www.sphinx-doc.org/en/master/usage/configuration.html

import sys
from pathlib import Path
from subprocess import check_output

<<<<<<< HEAD
import blueapi
=======
import requests

import python3_pip_skeleton
>>>>>>> 64d2a03b

# -- General configuration ------------------------------------------------

# General information about the project.
project = "blueapi"

# The full version, including alpha/beta/rc tags.
release = blueapi.__version__

# The short X.Y version.
if "+" in release:
    # Not on a tag, use branch name
    root = Path(__file__).absolute().parent.parent
    git_branch = check_output("git branch --show-current".split(), cwd=root)
    version = git_branch.decode().strip()
else:
    version = release

extensions = [
    # Use this for generating API docs
    "sphinx.ext.autodoc",
    # This can parse google style docstrings
    "sphinx.ext.napoleon",
    # For linking to external sphinx documentation
    "sphinx.ext.intersphinx",
    # Add links to source code in API docs
    "sphinx.ext.viewcode",
    # Adds the inheritance-diagram generation directive
    "sphinx.ext.inheritance_diagram",
    # Add a copy button to each code block
    "sphinx_copybutton",
    # For the card element
    "sphinx_design",
]

# If true, Sphinx will warn about all references where the target cannot
# be found.
nitpicky = True

# A list of (type, target) tuples (by default empty) that should be ignored when
# generating warnings in "nitpicky mode". Note that type should include the
# domain name if present. Example entries would be ('py:func', 'int') or
# ('envvar', 'LD_LIBRARY_PATH').
nitpick_ignore = [
    ("py:class", "NoneType"),
    ("py:class", "'str'"),
    ("py:class", "'float'"),
    ("py:class", "'int'"),
    ("py:class", "'bool'"),
    ("py:class", "'object'"),
    ("py:class", "'id'"),
    ("py:class", "typing_extensions.Literal"),
]

# Both the class’ and the __init__ method’s docstring are concatenated and
# inserted into the main body of the autoclass directive
autoclass_content = "both"

# Order the members by the order they appear in the source code
autodoc_member_order = "bysource"

# Don't inherit docstrings from baseclasses
autodoc_inherit_docstrings = False

# Output graphviz directive produced images in a scalable format
graphviz_output_format = "svg"

# The name of a reST role (builtin or Sphinx extension) to use as the default
# role, that is, for text marked up `like this`
default_role = "any"

# The suffix of source filenames.
source_suffix = ".rst"

# The master toctree document.
master_doc = "index"

# List of patterns, relative to source directory, that match files and
# directories to ignore when looking for source files.
# These patterns also affect html_static_path and html_extra_path
exclude_patterns = ["_build"]

# The name of the Pygments (syntax highlighting) style to use.
pygments_style = "sphinx"

# This means you can link things like `str` and `asyncio` to the relevant
# docs in the python documentation.
intersphinx_mapping = dict(python=("https://docs.python.org/3/", None))

# A dictionary of graphviz graph attributes for inheritance diagrams.
inheritance_graph_attrs = dict(rankdir="TB")

# Common links that should be available on every page
rst_epilog = """
.. _Diamond Light Source: http://www.diamond.ac.uk
.. _black: https://github.com/psf/black
.. _flake8: https://flake8.pycqa.org/en/latest/
.. _isort: https://github.com/PyCQA/isort
.. _mypy: http://mypy-lang.org/
.. _pre-commit: https://pre-commit.com/
"""

# Ignore localhost links for periodic check that links in docs are valid
linkcheck_ignore = [r"http://localhost:\d+/"]

# Set copy-button to ignore python and bash prompts
# https://sphinx-copybutton.readthedocs.io/en/latest/use.html#using-regexp-prompt-identifiers
copybutton_prompt_text = r">>> |\.\.\. |\$ |In \[\d*\]: | {2,5}\.\.\.: | {5,8}: "
copybutton_prompt_is_regexp = True

# -- Options for HTML output -------------------------------------------------

# The theme to use for HTML and HTML Help pages.  See the documentation for
# a list of builtin themes.
#
html_theme = "pydata_sphinx_theme"
github_repo = project
github_user = "DiamondLightSource"
switcher_json = f"https://{github_user}.github.io/{github_repo}/switcher.json"
<<<<<<< HEAD
# Don't check switcher if it doesn't exist, but warn in a non-failing way
# TODO: Enable this again after all branches have published an updated switcher
check_switcher = False
if not check_switcher:
=======
switcher_exists = requests.get(switcher_json).ok
if not switcher_exists:
>>>>>>> 64d2a03b
    print(
        "*** Can't read version switcher, is GitHub pages enabled? \n"
        "    Once Docs CI job has successfully run once, set the "
        "Github pages source branch to be 'gh-pages' at:\n"
        f"    https://github.com/{github_user}/{github_repo}/settings/pages",
        file=sys.stderr,
    )

# Theme options for pydata_sphinx_theme
# We don't check switcher because there are 3 possible states for a repo:
# 1. New project, docs are not published so there is no switcher
# 2. Existing project with latest skeleton, switcher exists and works
# 3. Existing project with old skeleton that makes broken switcher,
#    switcher exists but is broken
# Point 3 makes checking switcher difficult, because the updated skeleton
# will fix the switcher at the end of the docs workflow, but never gets a chance
# to complete as the docs build warns and fails.
html_theme_options = dict(
    logo=dict(
        text=project,
    ),
    use_edit_page_button=True,
    github_url=f"https://github.com/{github_user}/{github_repo}",
    icon_links=[
        dict(
            name="PyPI",
            url=f"https://pypi.org/project/{project}",
            icon="fas fa-cube",
        )
    ],
    switcher=dict(
        json_url=switcher_json,
        version_match=version,
    ),
<<<<<<< HEAD
    check_switcher=check_switcher,
=======
    check_switcher=False,
>>>>>>> 64d2a03b
    navbar_end=["theme-switcher", "icon-links", "version-switcher"],
    external_links=[
        dict(
            name="Release Notes",
            url=f"https://github.com/{github_user}/{github_repo}/releases",
        )
    ],
)

# A dictionary of values to pass into the template engine’s context for all pages
html_context = dict(
    github_user=github_user,
    github_repo=project,
    github_version=version,
    doc_path="docs",
)

# If true, "Created using Sphinx" is shown in the HTML footer. Default is True.
html_show_sphinx = False

# If true, "(C) Copyright ..." is shown in the HTML footer. Default is True.
html_show_copyright = False

# Logo
html_logo = "images/dls-logo.svg"
html_favicon = "images/dls-favicon.ico"<|MERGE_RESOLUTION|>--- conflicted
+++ resolved
@@ -8,13 +8,9 @@
 from pathlib import Path
 from subprocess import check_output
 
-<<<<<<< HEAD
-import blueapi
-=======
 import requests
 
-import python3_pip_skeleton
->>>>>>> 64d2a03b
+import blueapi
 
 # -- General configuration ------------------------------------------------
 
@@ -134,15 +130,8 @@
 github_repo = project
 github_user = "DiamondLightSource"
 switcher_json = f"https://{github_user}.github.io/{github_repo}/switcher.json"
-<<<<<<< HEAD
-# Don't check switcher if it doesn't exist, but warn in a non-failing way
-# TODO: Enable this again after all branches have published an updated switcher
-check_switcher = False
-if not check_switcher:
-=======
 switcher_exists = requests.get(switcher_json).ok
 if not switcher_exists:
->>>>>>> 64d2a03b
     print(
         "*** Can't read version switcher, is GitHub pages enabled? \n"
         "    Once Docs CI job has successfully run once, set the "
@@ -177,11 +166,7 @@
         json_url=switcher_json,
         version_match=version,
     ),
-<<<<<<< HEAD
-    check_switcher=check_switcher,
-=======
     check_switcher=False,
->>>>>>> 64d2a03b
     navbar_end=["theme-switcher", "icon-links", "version-switcher"],
     external_links=[
         dict(
