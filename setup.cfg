[metadata]
name = blueapi
description = Lightweight library for creating Bluesky-as-a-service applications
url = https://github.com/DiamondLightSource/blueapi
author = Callum Forrester
author_email = callum.forrester@diamond.ac.uk
license = Apache License 2.0
long_description = file: README.rst
long_description_content_type = text/x-rst
classifiers =
    Development Status :: 4 - Beta
    License :: OSI Approved :: Apache Software License
    Programming Language :: Python :: 3.7
    Programming Language :: Python :: 3.8
    Programming Language :: Python :: 3.9

[options]
python_requires = >=3.7
packages = find:
# =src is interpreted as {"": "src"}
# as per recommendation here https://hynek.me/articles/testing-packaging/
package_dir =
    =src
    
# Specify any package dependencies below.
install_requires =
    bluesky
    apischema

[options.extras_require]
# For REST services
example =
    fastapi
    uvicorn
<<<<<<< HEAD

# For CLI client
client =
    click
=======
    click
    aiohttp
>>>>>>> 606e818a

# For development tests/docs
dev =
    black==21.9b0
    isort>5.0
    pytest-cov
    mypy
    flake8-isort
    sphinx-rtd-theme-github-versions
    pre-commit

[options.packages.find]
where = src

# Specify any package data to be included in the wheel below.
# [options.package_data]
# blueapi =
#     subpackage/*.yaml

# [options.entry_points]
# # Include a command line script
# console_scripts =
#     bluectl = blueapi.client.cli:main

[mypy]
# Ignore missing stubs for modules we use
ignore_missing_imports = True

[isort]
profile=black
float_to_top=true

[flake8]
# Make flake8 respect black's line length (default 88),
max-line-length = 88
extend-ignore =
    E203,  # See https://github.com/PyCQA/pycodestyle/issues/373
    F811,  # support typing.overload decorator

[tool:pytest]
# Run pytest with all our checkers, and don't spam us with massive tracebacks on error
addopts =
    --tb=native -vv --doctest-modules --doctest-glob="*.rst"
    --cov=blueapi --cov-report term --cov-report xml:cov.xml
# https://iscinumpy.gitlab.io/post/bound-version-constraints/#watch-for-warnings
filterwarnings = 
    error
    # TODO: Ignore only Bluesky
    ignore::DeprecationWarning

[coverage:run]
# This is covered in the versiongit test suite so exclude it here
omit = */_version_git.py
data_file = /tmp/blueapi.coverage

[coverage:paths]
# Tests are run from installed location, map back to the src directory
source =
    src
    **/site-packages/<|MERGE_RESOLUTION|>--- conflicted
+++ resolved
@@ -32,15 +32,11 @@
 example =
     fastapi
     uvicorn
-<<<<<<< HEAD
 
 # For CLI client
 client =
     click
-=======
-    click
     aiohttp
->>>>>>> 606e818a
 
 # For development tests/docs
 dev =
