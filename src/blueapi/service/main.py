--- conflicted
+++ resolved
@@ -1,8 +1,5 @@
-<<<<<<< HEAD
 import logging
-=======
 from collections.abc import Awaitable, Callable
->>>>>>> 64dfee7a
 from contextlib import asynccontextmanager
 
 import jwt
@@ -31,11 +28,7 @@
 from starlette.responses import JSONResponse
 from super_state_machine.errors import TransitionError
 
-<<<<<<< HEAD
-from blueapi.config import ApplicationConfig, LoggingConfig
-=======
-from blueapi.config import ApplicationConfig, OIDCConfig
->>>>>>> 64dfee7a
+from blueapi.config import ApplicationConfig, LoggingConfig, OIDCConfig
 from blueapi.service import interface
 from blueapi.worker import Task, TrackableTask, WorkerState
 from blueapi.worker.event import TaskStatusEnum
@@ -57,13 +50,10 @@
 
 RUNNER: WorkerDispatcher | None = None
 
-<<<<<<< HEAD
 logging_config = LoggingConfig()
 LOGGER = logging.getLogger(__name__)
-=======
 CONTEXT_HEADER = "traceparent"
 
->>>>>>> 64dfee7a
 
 def _runner() -> WorkerDispatcher:
     """Intended to be used only with FastAPI Depends"""
@@ -463,7 +453,6 @@
 ):
     response = await call_next(request)
     response.headers["X-API-Version"] = REST_API_VERSION
-<<<<<<< HEAD
     LOGGER.info(
         '%s:%s - "%s %s"',
         request.client.host,
@@ -471,7 +460,6 @@
         request.method,
         request.url.path,
     )
-=======
     return response
 
 
@@ -487,5 +475,4 @@
         )
         attach(ctx)
     response = await call_next(request)
->>>>>>> 64dfee7a
     return response