import logging
from collections.abc import Awaitable, Callable
from contextlib import asynccontextmanager
from typing import Annotated

import jwt
from fastapi import (
    APIRouter,
    BackgroundTasks,
    Body,
    Depends,
    FastAPI,
    HTTPException,
    Request,
    Response,
    status,
)
from fastapi.middleware.cors import CORSMiddleware
from fastapi.security import OAuth2AuthorizationCodeBearer
from observability_utils.tracing import (
    add_span_attributes,
    get_tracer,
    start_as_current_span,
)
from opentelemetry.context import attach
from opentelemetry.instrumentation.fastapi import FastAPIInstrumentor
from opentelemetry.propagate import get_global_textmap
from opentelemetry.trace import get_tracer_provider
from pydantic import ValidationError
from pydantic.json_schema import SkipJsonSchema
from starlette.responses import JSONResponse
from super_state_machine.errors import TransitionError

from blueapi.config import ApplicationConfig, OIDCConfig
from blueapi.service import interface
from blueapi.worker import TrackableTask, WorkerState
from blueapi.worker.event import TaskStatusEnum

from .model import (
    DeviceModel,
    DeviceResponse,
    EnvironmentResponse,
    Health,
    HealthProbeResponse,
    PlanModel,
    PlanResponse,
    PythonEnvironmentResponse,
    SourceInfo,
    StateChangeRequest,
    TaskRequest,
    TaskResponse,
    TasksListResponse,
    WorkerTask,
)
from .runner import WorkerDispatcher

#: API version to publish in OpenAPI schema
<<<<<<< HEAD
REST_API_VERSION = "0.1.0"
=======
REST_API_VERSION = "0.1.1"
>>>>>>> 3f6fd8c5

RUNNER: WorkerDispatcher | None = None

LOGGER = logging.getLogger(__name__)
CONTEXT_HEADER = "traceparent"
VENDOR_CONTEXT_HEADER = "tracestate"
AUTHORIZAITON_HEADER = "authorization"
PROPAGATED_HEADERS = {CONTEXT_HEADER, VENDOR_CONTEXT_HEADER, AUTHORIZAITON_HEADER}


def _runner() -> WorkerDispatcher:
    """Intended to be used only with FastAPI Depends"""
    if RUNNER is None:
        raise ValueError()
    return RUNNER


def setup_runner(
    config: ApplicationConfig | None = None,
    runner: WorkerDispatcher | None = None,
):
    global RUNNER
    runner = runner or WorkerDispatcher(config)
    runner.start()

    RUNNER = runner


def teardown_runner():
    global RUNNER
    if RUNNER is None:
        return
    RUNNER.stop()
    RUNNER = None


def lifespan(config: ApplicationConfig):
    @asynccontextmanager
    async def inner(app: FastAPI):
        setup_runner(config)
        yield
        teardown_runner()

    return inner


secure_router = APIRouter()
open_router = APIRouter()


def get_app(config: ApplicationConfig):
    app = FastAPI(
        docs_url="/docs",
        title="BlueAPI Control",
        lifespan=lifespan(config),
        version=REST_API_VERSION,
    )
    dependencies = []
    if config.oidc:
        dependencies.append(Depends(verify_access_token(config.oidc)))
        app.swagger_ui_init_oauth = {
            "clientId": "NOT_SUPPORTED",
        }
    app.include_router(open_router)
    app.include_router(secure_router, dependencies=dependencies)
    app.add_exception_handler(KeyError, on_key_error_404)
    app.add_exception_handler(jwt.PyJWTError, on_token_error_401)
    app.middleware("http")(add_api_version_header)
    app.middleware("http")(inject_propagated_observability_context)
    app.middleware("http")(log_request_details)
    if config.api.cors:
        app.add_middleware(
            CORSMiddleware,
            allow_origins=config.api.cors.origins,
            allow_credentials=config.api.cors.allow_credentials,
            allow_methods=config.api.cors.allow_methods,
            allow_headers=config.api.cors.allow_headers,
        )
    return app


def verify_access_token(config: OIDCConfig):
    jwkclient = jwt.PyJWKClient(config.jwks_uri)
    oauth_scheme = OAuth2AuthorizationCodeBearer(
        authorizationUrl=config.authorization_endpoint,
        tokenUrl=config.token_endpoint,
        refreshUrl=config.token_endpoint,
    )

    def inner(access_token: str = Depends(oauth_scheme)):
        signing_key = jwkclient.get_signing_key_from_jwt(access_token)
        jwt.decode(
            access_token,
            signing_key.key,
            algorithms=config.id_token_signing_alg_values_supported,
            verify=True,
            audience=config.client_audience,
            issuer=config.issuer,
        )

    return inner


TRACER = get_tracer("interface")


async def on_key_error_404(_: Request, __: Exception):
    return JSONResponse(
        status_code=status.HTTP_404_NOT_FOUND,
        content={"detail": "Item not found"},
    )


async def on_token_error_401(_: Request, __: Exception):
    return JSONResponse(
        status_code=status.HTTP_401_UNAUTHORIZED,
        content={"detail": "Not authenticated"},
        headers={"WWW-Authenticate": "Bearer"},
    )


@secure_router.get("/environment")
@start_as_current_span(TRACER, "runner")
def get_environment(
    runner: Annotated[WorkerDispatcher, Depends(_runner)],
) -> EnvironmentResponse:
    """Get the current state of the environment, i.e. initialization state."""
    return runner.state


@secure_router.delete("/environment")
async def delete_environment(
    background_tasks: BackgroundTasks,
    runner: Annotated[WorkerDispatcher, Depends(_runner)],
) -> EnvironmentResponse:
    """Delete the current environment, causing internal components to be reloaded."""
    environment_id = runner.state.environment_id
    if runner.state.initialized or runner.state.error_message is not None:
        background_tasks.add_task(runner.reload)
    return EnvironmentResponse(environment_id=environment_id, initialized=False)


@open_router.get(
    "/config/oidc",
    responses={
        status.HTTP_204_NO_CONTENT: {"description": "No Authentication configured"}
    },
)
@start_as_current_span(TRACER)
def get_oidc_config(
    runner: Annotated[WorkerDispatcher, Depends(_runner)],
) -> OIDCConfig:
    """Retrieve the OpenID Connect (OIDC) configuration for the server."""
    config = runner.run(interface.get_oidc_config)
    if config is None:
        raise HTTPException(status_code=status.HTTP_204_NO_CONTENT)
    return config


@secure_router.get("/plans")
@start_as_current_span(TRACER)
def get_plans(runner: Annotated[WorkerDispatcher, Depends(_runner)]) -> PlanResponse:
    """Retrieve information about all available plans."""
    plans = runner.run(interface.get_plans)
    return PlanResponse(plans=plans)


@secure_router.get(
    "/plans/{name}",
)
@start_as_current_span(TRACER, "name")
def get_plan_by_name(
    name: str, runner: Annotated[WorkerDispatcher, Depends(_runner)]
) -> PlanModel:
    """Retrieve information about a plan by its (unique) name."""
    return runner.run(interface.get_plan, name)


@secure_router.get("/devices")
@start_as_current_span(TRACER)
def get_devices(
    runner: Annotated[WorkerDispatcher, Depends(_runner)],
) -> DeviceResponse:
    """Retrieve information about all available devices."""
    devices = runner.run(interface.get_devices)
    return DeviceResponse(devices=devices)


@secure_router.get(
    "/devices/{name}",
)
@start_as_current_span(TRACER, "name")
def get_device_by_name(
    name: str, runner: Annotated[WorkerDispatcher, Depends(_runner)]
) -> DeviceModel:
    """Retrieve information about a devices by its (unique) name."""
    return runner.run(interface.get_device, name)


example_task_request = TaskRequest(
    name="count",
    params={"detectors": ["x"]},
    instrument_session="cm12345-1",
)


@secure_router.post(
    "/tasks",
    status_code=status.HTTP_201_CREATED,
)
@start_as_current_span(
    TRACER,
    "request",
    "task_request.name",
    "task_request.params",
    "task_request.instrument_session",
)
def submit_task(
    request: Request,
    response: Response,
    task_request: Annotated[TaskRequest, Body(..., example=example_task_request)],
    runner: Annotated[WorkerDispatcher, Depends(_runner)],
) -> TaskResponse:
    """Submit a task to the worker."""
    try:
        task_id: str = runner.run(interface.submit_task, task_request)
        response.headers["Location"] = f"{request.url}/{task_id}"
        return TaskResponse(task_id=task_id)
    except ValidationError as e:
        # Add body/params context to location and ensure that all required
        # fields defined in the generated schema are present
        errors = [
            {
                "loc": ["body", "params", *err.get("loc", [])],
                "msg": err.get("msg", None),
                "type": err.get("type", None),
                # Input is not listed as required but is useful to have if available
                "input": err.get("input", None),
            }
            for err in e.errors()
        ]

        raise HTTPException(
            status_code=status.HTTP_422_UNPROCESSABLE_ENTITY,
            detail=errors,
        ) from e


@secure_router.delete("/tasks/{task_id}", status_code=status.HTTP_200_OK)
@start_as_current_span(TRACER, "task_id")
def delete_submitted_task(
    task_id: str,
    runner: Annotated[WorkerDispatcher, Depends(_runner)],
) -> TaskResponse:
    return TaskResponse(task_id=runner.run(interface.clear_task, task_id))


@start_as_current_span(TRACER, "v")
def validate_task_status(v: str) -> TaskStatusEnum:
    v_upper = v.upper()
    if v_upper not in TaskStatusEnum.__members__:
        raise ValueError("Invalid status query parameter")
    return TaskStatusEnum(v_upper)


@secure_router.get("/tasks", status_code=status.HTTP_200_OK)
@start_as_current_span(TRACER)
def get_tasks(
    runner: Annotated[WorkerDispatcher, Depends(_runner)],
    task_status: str | SkipJsonSchema[None] = None,
) -> TasksListResponse:
    """
    Retrieve tasks based on their status.
    The status of a newly created task is 'unstarted'.
    """
    tasks = []
    if task_status:
        add_span_attributes({"status": task_status})
        try:
            desired_status = validate_task_status(task_status)
        except ValueError as e:
            raise HTTPException(
                status_code=status.HTTP_400_BAD_REQUEST,
                detail="Invalid status query parameter",
            ) from e

        tasks = runner.run(interface.get_tasks_by_status, desired_status)
    else:
        tasks = runner.run(interface.get_tasks)
    return TasksListResponse(tasks=tasks)


@secure_router.put(
    "/worker/task",
    responses={status.HTTP_409_CONFLICT: {}},
)
@start_as_current_span(TRACER, "task.task_id")
def set_active_task(
    request: Request,
    task: WorkerTask,
    runner: Annotated[WorkerDispatcher, Depends(_runner)],
) -> WorkerTask:
    """Set a task to active status, the worker should begin it as soon as possible.
    This will return an error response if the worker is not idle."""
    active_task = runner.run(interface.get_active_task)
    if active_task is not None and not active_task.is_complete:
        raise HTTPException(
            status_code=status.HTTP_409_CONFLICT, detail="Worker already active"
        )
    runner.run(
        interface.begin_task,
        task=task,
        pass_through_headers=get_passthrough_headers(request),
    )
    return task


def get_passthrough_headers(request: Request) -> dict[str, str]:
    return {
        key: value
        for key, value in request.headers.items()
        if key.casefold() in PROPAGATED_HEADERS
    }


@secure_router.get(
    "/tasks/{task_id}",
)
@start_as_current_span(TRACER, "task_id")
def get_task(
    task_id: str,
    runner: Annotated[WorkerDispatcher, Depends(_runner)],
) -> TrackableTask:
    """Retrieve a task"""
    task = runner.run(interface.get_task_by_id, task_id)
    if task is None:
        raise KeyError
    return task


@secure_router.get("/worker/task")
@start_as_current_span(TRACER)
def get_active_task(
    runner: Annotated[WorkerDispatcher, Depends(_runner)],
) -> WorkerTask:
    active = runner.run(interface.get_active_task)
    task_id = active.task_id if active is not None else None
    return WorkerTask(task_id=task_id)


@secure_router.get("/worker/state")
@start_as_current_span(TRACER)
def get_state(runner: Annotated[WorkerDispatcher, Depends(_runner)]) -> WorkerState:
    """Get the State of the Worker"""
    return runner.run(interface.get_worker_state)


# Map of current_state: allowed new_states
_ALLOWED_TRANSITIONS: dict[WorkerState, set[WorkerState]] = {
    WorkerState.RUNNING: {
        WorkerState.PAUSED,
        WorkerState.ABORTING,
        WorkerState.STOPPING,
    },
    WorkerState.PAUSED: {
        WorkerState.RUNNING,
        WorkerState.ABORTING,
        WorkerState.STOPPING,
    },
}


@secure_router.put(
    "/worker/state",
    status_code=status.HTTP_202_ACCEPTED,
    responses={
        status.HTTP_400_BAD_REQUEST: {},
        status.HTTP_202_ACCEPTED: {},
    },
)
@start_as_current_span(TRACER, "state_change_request.new_state")
def set_state(
    state_change_request: StateChangeRequest,
    response: Response,
    runner: Annotated[WorkerDispatcher, Depends(_runner)],
) -> WorkerState:
    """
    Request that the worker is put into a particular state.
    Returns the state of the worker at the end of the call.

    - **The following transitions are allowed and return 202: Accepted**
    - If the worker is **PAUSED**, new_state may be **RUNNING** to resume.
    - If the worker is **RUNNING**, new_state may be **PAUSED** to pause:
        - If defer is False (default): pauses and rewinds to the previous checkpoint
        - If defer is True: waits until the next checkpoint to pause
        - **If the task has no checkpoints, the task will instead be Aborted**
    - If the worker is **RUNNING/PAUSED**, new_state may be **STOPPING** to stop.
        Stop marks any currently open Runs in the Task as a success and ends the task.
    - If the worker is **RUNNING/PAUSED**, new_state may be **ABORTING** to abort.
        Abort marks any currently open Runs in the Task as a Failure and ends the task.
        - If reason is set, the reason will be passed as the reason for the Run failure.
    - **All other transitions return 400: Bad Request**
    """
    current_state = runner.run(interface.get_worker_state)
    new_state = state_change_request.new_state
    add_span_attributes({"current_state": current_state})
    if (
        current_state in _ALLOWED_TRANSITIONS
        and new_state in _ALLOWED_TRANSITIONS[current_state]
    ):
        if new_state == WorkerState.PAUSED:
            runner.run(interface.pause_worker, state_change_request.defer)
        elif new_state == WorkerState.RUNNING:
            runner.run(interface.resume_worker)
        elif new_state in {WorkerState.ABORTING, WorkerState.STOPPING}:
            try:
                runner.run(
                    interface.cancel_active_task,
                    state_change_request.new_state is WorkerState.ABORTING,
                    state_change_request.reason,
                )
            except TransitionError:
                response.status_code = status.HTTP_400_BAD_REQUEST
    else:
        response.status_code = status.HTTP_400_BAD_REQUEST

    return runner.run(interface.get_worker_state)


@secure_router.get("/python_environment")
@start_as_current_span(TRACER)
def get_python_environment(
    runner: Annotated[WorkerDispatcher, Depends(_runner)],
    name: str | None = None,
    source: SourceInfo | None = None,
) -> PythonEnvironmentResponse:
    """
    Retrieve the Python environment details.
    This endpoint fetches information about the Python environment,
    such as the installed packages and scratch packages.
    """
    return runner.run(interface.get_python_env, name, source)


@open_router.get(
    "/healthz",
    status_code=status.HTTP_200_OK,
)
def health_probe() -> HealthProbeResponse:
    """If able to serve this, server is live and ready for requests."""
    return HealthProbeResponse(status=Health.OK)


@start_as_current_span(TRACER, "config")
def start(config: ApplicationConfig):
    import uvicorn
    from uvicorn.config import LOGGING_CONFIG

    LOGGING_CONFIG["formatters"]["default"]["fmt"] = (
        "%(asctime)s %(levelprefix)s %(message)s"
    )
    LOGGING_CONFIG["formatters"]["access"]["fmt"] = (
        "%(asctime)s %(levelprefix)s %(client_addr)s"
        + " - '%(request_line)s' %(status_code)s"
    )
    app = get_app(config)

    FastAPIInstrumentor().instrument_app(
        app,
        tracer_provider=get_tracer_provider(),
        http_capture_headers_server_request=[",*"],
        http_capture_headers_server_response=[",*"],
    )
    app.state.config = config
    assert config.api.url.host is not None, "API URL missing host"
    assert config.api.url.port is not None, "API URL missing port"
    uvicorn.run(app, host=config.api.url.host, port=config.api.url.port)


async def add_api_version_header(
    request: Request, call_next: Callable[[Request], Awaitable[Response]]
):
    response = await call_next(request)
    response.headers["X-API-Version"] = REST_API_VERSION
    return response


async def log_request_details(
    request: Request, call_next: Callable[[Request], Awaitable[Response]]
) -> Response:
    LOGGER.info(
        f"method: {request.method} url: {request.url} body: {await request.body()}",
    )
    response = await call_next(request)
    return response


async def inject_propagated_observability_context(
    request: Request, call_next: Callable[[Request], Awaitable[Response]]
) -> Response:
    """Middleware to extract any propagated observability context from the
    HTTP headers and attach it to the local one.
    """
    headers = request.headers
    if CONTEXT_HEADER in headers:
        carrier = {CONTEXT_HEADER: headers[CONTEXT_HEADER]}
        if VENDOR_CONTEXT_HEADER in headers:
            carrier[VENDOR_CONTEXT_HEADER] = headers[VENDOR_CONTEXT_HEADER]
        ctx = get_global_textmap().extract(carrier)

        attach(ctx)
    response = await call_next(request)
    return response<|MERGE_RESOLUTION|>--- conflicted
+++ resolved
@@ -55,11 +55,9 @@
 from .runner import WorkerDispatcher
 
 #: API version to publish in OpenAPI schema
-<<<<<<< HEAD
-REST_API_VERSION = "0.1.0"
-=======
+
 REST_API_VERSION = "0.1.1"
->>>>>>> 3f6fd8c5
+
 
 RUNNER: WorkerDispatcher | None = None
 
