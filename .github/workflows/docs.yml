--- conflicted
+++ resolved
@@ -46,11 +46,7 @@
         if: github.event_name == 'push' && github.actor != 'dependabot[bot]'
         # We pin to the SHA, not the tag, for security reasons.
         # https://docs.github.com/en/actions/learn-github-actions/security-hardening-for-github-actions#using-third-party-actions
-<<<<<<< HEAD
-        uses: peaceiris/actions-gh-pages@de7ea6f8efb354206b205ef54722213d99067935 # v3.9.0
-=======
         uses: peaceiris/actions-gh-pages@64b46b4226a4a12da2239ba3ea5aa73e3163c75b # v3.9.1
->>>>>>> 64d2a03b
         with:
           github_token: ${{ secrets.GITHUB_TOKEN }}
           publish_dir: .github/pages
