name: Link Check

on:
  workflow_dispatch:
  schedule:
    # Run weekly to check URL links still resolve
    - cron: "0 8 * * WED"

jobs:
  docs:
    runs-on: ubuntu-latest

    steps:
      - name: Checkout
        uses: actions/checkout@v3

      - name: Install python packages
        uses: ./.github/actions/install_requirements
        with:
          requirements_file: requirements-dev-3.x.txt
          install_options: -e .[dev]

      - name: Check links
<<<<<<< HEAD
        run: tox -e docs build -- -b linkcheck
=======
        run: tox -e docs build -- -b linkcheck

      - name: Keepalive Workflow
        uses: gautamkrishnar/keepalive-workflow@v1
>>>>>>> 64d2a03b
<|MERGE_RESOLUTION|>--- conflicted
+++ resolved
@@ -21,11 +21,7 @@
           install_options: -e .[dev]
 
       - name: Check links
-<<<<<<< HEAD
-        run: tox -e docs build -- -b linkcheck
-=======
         run: tox -e docs build -- -b linkcheck
 
       - name: Keepalive Workflow
-        uses: gautamkrishnar/keepalive-workflow@v1
->>>>>>> 64d2a03b
+        uses: gautamkrishnar/keepalive-workflow@v1