{
    // Use IntelliSense to learn about possible attributes.
    // Hover to view descriptions of existing attributes.
    // For more information, visit: https://go.microsoft.com/fwlink/?linkid=830387
    "version": "0.2.0",
    "configurations": [
        {
            "name": "Debug Unit Test",
            "type": "python",
            "request": "launch",
            "justMyCode": false,
<<<<<<< HEAD
            "program": "pytest",
=======
            "program": "${file}",
>>>>>>> ee8f6fa3
            "purpose": [
                "debug-test"
            ],
            "console": "integratedTerminal",
            "env": {
                // The default config in setup.cfg's "[tool:pytest]" adds coverage.
                // Cannot have coverage and debugging at the same time.
                // https://github.com/microsoft/vscode-python/issues/693
                "PYTEST_ADDOPTS": "--no-cov"
            },
        },
        {
            "name": "Worker Service",
            "type": "python",
            "request": "launch",
            "justMyCode": false,
            "module": "blueapi.cli",
            "args": [
                "worker"
            ]
        },
        {
            "name": "Controller (get plans)",
            "type": "python",
            "request": "launch",
            "justMyCode": false,
            "module": "blueapi.cli",
            "args": [
                "controller",
                "plans"
            ]
        },
        {
            "name": "Controller (get devices)",
            "type": "python",
            "request": "launch",
            "justMyCode": false,
            "module": "blueapi.cli",
            "args": [
                "controller",
                "devices"
            ]
        },
        {
            "name": "Controller (sleep)",
            "type": "python",
            "request": "launch",
            "justMyCode": false,
            "module": "blueapi.cli",
            "args": [
                "controller",
                "run",
                "sleep",
                "-p",
                "{\"time\": 5}"
            ]
        }
    ]
}<|MERGE_RESOLUTION|>--- conflicted
+++ resolved
@@ -9,11 +9,7 @@
             "type": "python",
             "request": "launch",
             "justMyCode": false,
-<<<<<<< HEAD
-            "program": "pytest",
-=======
             "program": "${file}",
->>>>>>> ee8f6fa3
             "purpose": [
                 "debug-test"
             ],
