--- conflicted
+++ resolved
@@ -24,12 +24,8 @@
     "python_dateutil",
     "PyYAML",
     "click<8.1.4",
-<<<<<<< HEAD
-    "fastapi[all]<0.99",
     "urllib3",
-=======
     "fastapi[all]<0.99", # Later versions use a newer openapi schema, which is incompatible with swagger see https://github.com/swagger-api/swagger-codegen/issues/10446
->>>>>>> 5b8d60a9
     "uvicorn",
     "requests",
     "dls-bluesky-core",  #requires ophyd-async
