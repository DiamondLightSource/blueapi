import asyncio
<<<<<<< HEAD
import base64
import json
import time
from pathlib import Path
from typing import Any, cast
from unittest.mock import Mock, patch
=======
from typing import Any, cast
>>>>>>> fa202044

# Based on https://docs.pytest.org/en/latest/example/simple.html#control-skipping-of-tests-according-to-command-line-option  # noqa: E501
import jwt
import pytest
import responses
import responses.matchers
import yaml
from bluesky import RunEngine
from bluesky.run_engine import TransitionError
from jwcrypto.jwk import JWK
from observability_utils.tracing import JsonObjectSpanExporter, setup_tracing
from opentelemetry.sdk.trace import TracerProvider
from opentelemetry.sdk.trace.export import SimpleSpanProcessor
from opentelemetry.trace import get_tracer_provider

from blueapi.config import ApplicationConfig, CLIClientConfig


@pytest.fixture(scope="function")
def RE(request):
    loop = asyncio.new_event_loop()
    loop.set_debug(True)
    RE = RunEngine({}, call_returns_result=True, loop=loop)

    def clean_event_loop():
        if RE.state not in ("idle", "panicked"):
            try:
                RE.halt()
            except TransitionError:
                pass
        loop.call_soon_threadsafe(loop.stop)
        RE._th.join()
        loop.close()

    request.addfinalizer(clean_event_loop)
    return RE


@pytest.fixture(scope="session")
def exporter() -> TracerProvider:
    setup_tracing("test", False)
    exporter = JsonObjectSpanExporter()
    provider = cast(TracerProvider, get_tracer_provider())
    # Use SimpleSpanProcessor to keep tests quick
    provider.add_span_processor(SimpleSpanProcessor(exporter))
    return exporter


<<<<<<< HEAD
@pytest.fixture
def oidc_url() -> str:
    return (
        "https://auth.example.com/realms/master/oidc/.well-known/openid-configuration"
    )


@pytest.fixture
def oidc_config(oidc_url: str, tmp_path: Path) -> CLIClientConfig:
    return CLIClientConfig(
        well_known_url=oidc_url,
        client_id="blueapi-client",
        client_audience="blueapi",
        token_path=tmp_path / "token",
    )


@pytest.fixture
def config_with_auth(tmp_path: Path, oidc_config: CLIClientConfig) -> str:
    config = ApplicationConfig(oidc=oidc_config)
    config_path = tmp_path / "auth_config.yaml"
    with open(config_path, mode="w") as valid_auth_config_file:
        valid_auth_config_file.write(yaml.dump(config.model_dump()))
    return config_path.as_posix()


@pytest.fixture
def oidc_well_known() -> dict[str, Any]:
    return {
        "device_authorization_endpoint": "https://example.com/device_authorization",
        "authorization_endpoint": "https://example.com/authorization",
        "token_endpoint": "https://example.com/token",
        "issuer": "https://example.com",
        "jwks_uri": "https://example.com/realms/master/protocol/openid-connect/certs",
        "end_session_endpoint": "https://example.com/end_session",
        "id_token_signing_alg_values_supported": ["RS256"],
    }


@pytest.fixture(scope="session")
def json_web_keyset() -> JWK:
    return JWK.generate(kty="RSA", size=1024, kid="secret", use="sig", alg="RS256")


@pytest.fixture(scope="session")
def rsa_private_key(json_web_keyset: JWK) -> str:
    return json_web_keyset.export_to_pem("private_key", password=None).decode("utf-8")


def _make_token(
    name: str, issued_in: float, expires_in: float, rsa_private_key: str
) -> dict[str, str]:
    now = time.time()

    id_token = {
        "aud": "blueapi",
        "exp": now + expires_in,
        "iat": now + issued_in,
        "iss": "https://example.com",
        "sub": "jd1",
        "name": "Jane Doe",
        "fedid": "jd1",
    }
    id_token_encoded = jwt.encode(
        id_token,
        key=rsa_private_key,
        algorithm="RS256",
        headers={"kid": "secret"},
    )
    response = {
        "access_token": name,
        "token_type": "Bearer",
        "refresh_token": "refresh_token",
        "id_token": id_token_encoded,
    }
    return response


@pytest.fixture
def cached_expired_token(tmp_path: Path, expired_token: dict[str, Any]) -> Path:
    token_path = tmp_path / "token"
    token_json = json.dumps(expired_token)
    with open(token_path, "w") as token_file:
        token_file.write(base64.b64encode(token_json.encode("utf-8")).decode("utf-8"))
    return token_path


@pytest.fixture
def cached_invalid_token(tmp_path: Path, expired_token: dict[str, Any]) -> Path:
    token_path = tmp_path / "token"
    with open(token_path, "w") as token_file:
        token_file.write("Invalid Token")
    return token_path


@pytest.fixture
def cached_valid_token(tmp_path: Path, valid_token: dict[str, Any]) -> Path:
    token_path = tmp_path / "token"
    token_json = json.dumps(valid_token)
    with open(token_path, "w") as token_file:
        token_file.write(base64.b64encode(token_json.encode("utf-8")).decode("utf-8"))
    return token_path


@pytest.fixture
def expired_token(rsa_private_key: str) -> dict[str, Any]:
    return _make_token("expired_token", -3600, -1800, rsa_private_key)


@pytest.fixture
def valid_token(rsa_private_key: str) -> dict[str, Any]:
    return _make_token("valid_token", -900, +900, rsa_private_key)


@pytest.fixture
def new_token(rsa_private_key: str) -> dict[str, Any]:
    return _make_token("new_token", -100, +1700, rsa_private_key)


@pytest.fixture
def device_code() -> str:
    return "ff83j3dk"


@pytest.fixture
def mock_authn_server(
    oidc_url: str,
    oidc_well_known: dict[str, Any],
    oidc_config: CLIClientConfig,
    valid_token: dict[str, Any],
    new_token: dict[str, Any],
    device_code: str,
    mock_jwks_fetch,
):
    requests_mock = responses.RequestsMock(assert_all_requests_are_fired=False)
    # Fetch well-known OIDC flow URLs from server
    requests_mock.get(oidc_url, json=oidc_well_known)
    # When device flow begins, return a device_code
    requests_mock.post(
        oidc_well_known["device_authorization_endpoint"],
        json={
            "device_code": device_code,
            "verification_uri_complete": oidc_well_known["issuer"] + "/verify",
            "expires_in": 30,
            "interval": 5,
        },
    )

    # When polled with device_code return token
    requests_mock.post(
        oidc_well_known["token_endpoint"],
        json=valid_token,
        match=[
            responses.matchers.urlencoded_params_matcher(
                {
                    "grant_type": "urn:ietf:params:oauth:grant-type:device_code",
                    "device_code": device_code,
                    "client_id": oidc_config.client_id,
                }
            ),
        ],
    )
    # When asked to refresh with refresh_token return refreshed token
    requests_mock.post(
        oidc_well_known["token_endpoint"],
        json=new_token,
        match=[
            responses.matchers.urlencoded_params_matcher(
                {
                    "client_id": oidc_config.client_id,
                    "grant_type": "refresh_token",
                    "refresh_token": "refresh_token",
                },
            )
        ],
    )

    with mock_jwks_fetch, requests_mock:
        yield requests_mock


@pytest.fixture
def mock_jwks_fetch(json_web_keyset: JWK):
    mock = Mock(return_value={"keys": [json_web_keyset.export_public(as_dict=True)]})
    return patch("jwt.PyJWKClient.fetch_data", mock)
=======
@pytest.hookimpl(tryfirst=True)
def pytest_exception_interact(call: pytest.CallInfo[Any]):
    if call.excinfo is not None:
        raise call.excinfo.value
    else:
        raise RuntimeError(
            f"{call} has no exception data, an unknown error has occurred"
        )


@pytest.hookimpl(tryfirst=True)
def pytest_internalerror(excinfo: pytest.ExceptionInfo[Any]):
    raise excinfo.value
>>>>>>> fa202044
<|MERGE_RESOLUTION|>--- conflicted
+++ resolved
@@ -1,14 +1,10 @@
 import asyncio
-<<<<<<< HEAD
 import base64
 import json
 import time
 from pathlib import Path
 from typing import Any, cast
 from unittest.mock import Mock, patch
-=======
-from typing import Any, cast
->>>>>>> fa202044
 
 # Based on https://docs.pytest.org/en/latest/example/simple.html#control-skipping-of-tests-according-to-command-line-option  # noqa: E501
 import jwt
@@ -57,7 +53,6 @@
     return exporter
 
 
-<<<<<<< HEAD
 @pytest.fixture
 def oidc_url() -> str:
     return (
@@ -243,7 +238,8 @@
 def mock_jwks_fetch(json_web_keyset: JWK):
     mock = Mock(return_value={"keys": [json_web_keyset.export_public(as_dict=True)]})
     return patch("jwt.PyJWKClient.fetch_data", mock)
-=======
+
+
 @pytest.hookimpl(tryfirst=True)
 def pytest_exception_interact(call: pytest.CallInfo[Any]):
     if call.excinfo is not None:
@@ -256,5 +252,4 @@
 
 @pytest.hookimpl(tryfirst=True)
 def pytest_internalerror(excinfo: pytest.ExceptionInfo[Any]):
-    raise excinfo.value
->>>>>>> fa202044
+    raise excinfo.value