import uuid
from collections.abc import Iterator
from dataclasses import dataclass
from unittest.mock import MagicMock, Mock, patch

import jwt
import pytest
from bluesky.protocols import Stoppable
from fastapi import status
from fastapi.testclient import TestClient
from pydantic import BaseModel, ValidationError
from pydantic_core import InitErrorDetails
from super_state_machine.errors import TransitionError

from blueapi.config import ApplicationConfig, CORSConfig, OIDCConfig, RestConfig
from blueapi.core.bluesky_types import Plan
from blueapi.service import main
from blueapi.service.interface import (
    cancel_active_task,
    get_device,
    get_plan,
    pause_worker,
    resume_worker,
    submit_task,
)
from blueapi.service.model import (
    DeviceModel,
    EnvironmentResponse,
    PackageInfo,
    PlanModel,
    PythonEnvironmentResponse,
    SourceInfo,
    StateChangeRequest,
    TaskRequest,
    WorkerTask,
)
from blueapi.service.runner import WorkerDispatcher
from blueapi.worker.event import WorkerState
from blueapi.worker.task import Task
from blueapi.worker.task_worker import TrackableTask


class MockCountModel(BaseModel): ...


COUNT = Plan(name="count", model=MockCountModel)
FAKE_INSTRUMENT_SESSION = "cm12345-1"


@pytest.fixture
def mock_runner() -> Mock:
    return Mock(spec=WorkerDispatcher)


@pytest.fixture
def client(mock_runner: Mock) -> Iterator[TestClient]:
    with patch("blueapi.service.interface.worker"):
        main.setup_runner(runner=mock_runner)
        yield TestClient(main.get_app(ApplicationConfig()))
        main.teardown_runner()


@pytest.fixture
def client_with_auth(
    mock_runner: Mock, oidc_config: OIDCConfig
) -> Iterator[TestClient]:
    with patch("blueapi.service.interface.worker"):
        main.setup_runner(runner=mock_runner)
        yield TestClient(main.get_app(ApplicationConfig(oidc=oidc_config)))
        main.teardown_runner()


@pytest.fixture
def rest_config_with_cors() -> RestConfig:
    cors_config = CORSConfig(
        origins=["http://testhost:8080"],
        allow_credentials=True,
        allow_methods=["*"],
    )
    return RestConfig(cors=cors_config)


@pytest.fixture
def client_with_cors(
    mock_runner: Mock, rest_config_with_cors: RestConfig
) -> Iterator[TestClient]:
    with patch("blueapi.service.interface.worker"):
        main.setup_runner(runner=mock_runner)
        yield TestClient(main.get_app(ApplicationConfig(api=rest_config_with_cors)))
        main.teardown_runner()


@dataclass
class MinimalDevice(Stoppable):
    name: str

    def stop(self, success: bool = True):
        pass


def test_rest_config_with_cors_gets_plan(
    client_with_cors: TestClient,
    mock_runner: Mock,
):
    class MyModel(BaseModel):
        id: str

    plan = Plan(name="my-plan", model=MyModel)
    mock_runner.run.return_value = [PlanModel.from_plan(plan)]

    response_get = client_with_cors.get("/plans")
    assert response_get.status_code == status.HTTP_200_OK


def test_rest_config_with_cors(
    client_with_cors: TestClient,
    mock_runner: Mock,
):
    task = TaskRequest(
        name="my-plan",
        params={"id": "x"},
        instrument_session=FAKE_INSTRUMENT_SESSION,
    )
    task_id = "f8424be3-203c-494e-b22f-219933b4fa67"
    mock_runner.run.side_effect = [task_id]
    HEADERS = {"Accept": "application/json", "Content-Type": "application/json"}

    # Allowed method
    response_post = client_with_cors.post(
        "/tasks",
        json=task.model_dump(),
        headers=HEADERS,
    )
    assert response_post.status_code == status.HTTP_201_CREATED
    assert response_post.headers["content-type"] == "application/json"


def test_get_plans(mock_runner: Mock, client: TestClient) -> None:
    class MyModel(BaseModel):
        id: str

    plan = Plan(name="my-plan", model=MyModel)
    mock_runner.run.return_value = [PlanModel.from_plan(plan)]

    response = client.get("/plans")

    assert response.status_code == status.HTTP_200_OK
    assert response.json() == {
        "plans": [
            {
                "description": None,
                "name": "my-plan",
                "schema": {
                    "properties": {"id": {"title": "Id", "type": "string"}},
                    "required": ["id"],
                    "title": "MyModel",
                    "type": "object",
                },
            }
        ]
    }


def test_get_plan_by_name(mock_runner: Mock, client: TestClient) -> None:
    class MyModel(BaseModel):
        id: str

    plan = Plan(name="my-plan", model=MyModel)
    mock_runner.run.return_value = PlanModel.from_plan(plan)

    response = client.get("/plans/my-plan")

    mock_runner.run.assert_called_once_with(get_plan, "my-plan")
    assert response.status_code == status.HTTP_200_OK
    assert response.json() == {
        "description": None,
        "name": "my-plan",
        "schema": {
            "properties": {"id": {"title": "Id", "type": "string"}},
            "required": ["id"],
            "title": "MyModel",
            "type": "object",
        },
    }


def test_get_non_existent_plan_by_name(mock_runner: Mock, client: TestClient) -> None:
    mock_runner.run.side_effect = KeyError("my-plan")
    response = client.get("/plans/my-plan")

    assert response.status_code == status.HTTP_404_NOT_FOUND
    assert response.json() == {"detail": "Item not found"}


def test_get_devices(mock_runner: Mock, client: TestClient) -> None:
    device = MinimalDevice("my-device")
    mock_runner.run.return_value = [DeviceModel.from_device(device)]

    response = client.get("/devices")

    assert response.status_code == status.HTTP_200_OK
    assert response.json() == {
        "devices": [
            {
                "name": "my-device",
                "protocols": [{"name": "Stoppable", "types": []}],
            }
        ]
    }


def test_get_device_by_name(mock_runner: Mock, client: TestClient) -> None:
    device = MinimalDevice("my-device")

    mock_runner.run.return_value = DeviceModel.from_device(device)
    response = client.get("/devices/my-device")

    mock_runner.run.assert_called_once_with(get_device, "my-device")
    assert response.status_code == status.HTTP_200_OK
    assert response.json() == {
        "name": "my-device",
        "protocols": [{"name": "Stoppable", "types": []}],
    }


def test_get_non_existent_device_by_name(mock_runner: Mock, client: TestClient) -> None:
    mock_runner.run.side_effect = KeyError("my-device")
    response = client.get("/devices/my-device")

    assert response.status_code == status.HTTP_404_NOT_FOUND
    assert response.json() == {"detail": "Item not found"}


def test_create_task(mock_runner: Mock, client: TestClient) -> None:
    task = TaskRequest(
        name="count",
        params={"detectors": ["x"]},
        instrument_session=FAKE_INSTRUMENT_SESSION,
    )
    task_id = str(uuid.uuid4())

    mock_runner.run.side_effect = [task_id]

    response = client.post("/tasks", json=task.model_dump())

    mock_runner.run.assert_called_with(submit_task, task)
    assert response.json() == {"task_id": task_id}


def test_create_task_validation_error(mock_runner: Mock, client: TestClient) -> None:
    mock_runner.run.side_effect = [
        ValidationError.from_exception_data(
            title="ValueError",
            line_errors=[
                InitErrorDetails(
                    type="missing", loc=("id",), msg="value is required for Identifier"
                )  # type: ignore
            ],
        ),
    ]

    response = client.post(
        "/tasks",
        json={
            "name": "my-plan",
            "instrument_session": FAKE_INSTRUMENT_SESSION,
        },
    )
    assert response.status_code == 422
    assert response.json() == {
        "detail": [
            {
                "input": None,
                "loc": ["body", "params", "id"],
                "msg": "Field required",
                "type": "missing",
            }
        ]
    }


def test_put_plan_begins_task(client: TestClient) -> None:
    task_id = "04cd9aa6-b902-414b-ae4b-49ea4200e957"

    resp = client.put("/worker/task", json={"task_id": task_id})

    assert resp.status_code == status.HTTP_200_OK
    assert resp.json() == {"task_id": task_id}


def test_put_plan_fails_if_not_idle(mock_runner: Mock, client: TestClient) -> None:
    task_id_current = "260f7de3-b608-4cdc-a66c-257e95809792"
    task_id_new = "07e98d68-21b5-4ad7-ac34-08b2cb992d42"

    # Set to non idle
    mock_runner.run.return_value = TrackableTask(
        task=None, task_id=task_id_current, is_complete=False
    )

    resp = client.put("/worker/task", json={"task_id": task_id_new})

    assert resp.status_code == status.HTTP_409_CONFLICT
    assert resp.json() == {"detail": "Worker already active"}


def test_get_tasks(mock_runner: Mock, client: TestClient) -> None:
    tasks = [
        TrackableTask(task_id="0", task=Task(name="sleep", params={"time": 0.0})),
        TrackableTask(
            task_id="1",
            task=Task(name="first_task"),
            is_complete=False,
            is_pending=True,
        ),
    ]

    mock_runner.run.return_value = tasks

    response = client.get("/tasks")
    assert response.status_code == status.HTTP_200_OK

    assert response.json() == {
        "tasks": [
            {
                "errors": [],
                "is_complete": False,
                "is_pending": True,
                "request_id": None,
                "task": {
                    "name": "sleep",
                    "params": {"time": 0.0},
                    "metadata": {},
                },
                "task_id": "0",
            },
            {
                "errors": [],
                "is_complete": False,
                "is_pending": True,
                "request_id": None,
                "task": {
                    "name": "first_task",
                    "params": {},
                    "metadata": {},
                },
                "task_id": "1",
            },
        ]
    }


def test_get_tasks_by_status(mock_runner: Mock, client: TestClient) -> None:
    tasks = [
        TrackableTask(
            task_id="3",
            task=Task(name="third_task"),
            is_complete=True,
            is_pending=False,
        ),
    ]

    mock_runner.run.return_value = tasks

    response = client.get("/tasks", params={"task_status": "PENDING"})
    assert response.json() == {
        "tasks": [
            {
                "errors": [],
                "is_complete": True,
                "is_pending": False,
                "request_id": None,
                "task": {
                    "name": "third_task",
                    "params": {},
                    "metadata": {},
                },
                "task_id": "3",
            }
        ]
    }


def test_get_tasks_by_status_invalid(client: TestClient) -> None:
    response = client.get("/tasks", params={"task_status": "AN_INVALID_STATUS"})
    assert response.status_code == status.HTTP_400_BAD_REQUEST


def test_delete_submitted_task(mock_runner: Mock, client: TestClient) -> None:
    task_id = str(uuid.uuid4())
    mock_runner.run.return_value = task_id
    response = client.delete(f"/tasks/{task_id}")
    assert response.json() == {"task_id": f"{task_id}"}


def test_set_active_task(client: TestClient) -> None:
    task_id = str(uuid.uuid4())
    task = WorkerTask(task_id=task_id)

    response = client.put("/worker/task", json=task.model_dump())

    assert response.status_code == status.HTTP_200_OK
    assert response.json() == {"task_id": f"{task_id}"}


def test_set_active_task_active_task_complete(
    mock_runner: Mock, client: TestClient
) -> None:
    task_id = str(uuid.uuid4())
    task = WorkerTask(task_id=task_id)

    mock_runner.run.return_value = TrackableTask(
        task_id="1",
        task=Task(name="a_completed_task"),
        is_complete=True,
        is_pending=False,
    )

    response = client.put("/worker/task", json=task.model_dump())

    assert response.status_code == status.HTTP_200_OK
    assert response.json() == {"task_id": f"{task_id}"}


def test_set_active_task_worker_already_running(
    mock_runner: Mock, client: TestClient
) -> None:
    task_id = str(uuid.uuid4())
    task = WorkerTask(task_id=task_id)

    mock_runner.run.return_value = TrackableTask(
        task_id="1",
        task=Task(name="a_running_task"),
        is_complete=False,
        is_pending=False,
    )

    response = client.put("/worker/task", json=task.model_dump())

    assert response.status_code == status.HTTP_409_CONFLICT
    assert response.json() == {"detail": "Worker already active"}


def test_get_task(mock_runner: Mock, client: TestClient):
    task_id = str(uuid.uuid4())
    task = TrackableTask(
        task_id=task_id,
        task=Task(
            name="third_task",
            metadata={
                "foo": "bar",
            },
        ),
    )

    mock_runner.run.return_value = task

    response = client.get(f"/tasks/{task_id}")
    assert response.json() == {
        "errors": [],
        "is_complete": False,
        "is_pending": True,
        "request_id": None,
        "task": {
            "name": "third_task",
            "params": {},
<<<<<<< HEAD
            "metadata": {},
=======
            "metadata": {
                "foo": "bar",
            },
>>>>>>> 3f6fd8c5
        },
        "task_id": f"{task_id}",
    }


def test_get_all_tasks(mock_runner: Mock, client: TestClient):
    task_id = str(uuid.uuid4())
    tasks = [
        TrackableTask(
            task_id=task_id,
            task=Task(name="third_task"),
        )
    ]

    mock_runner.run.return_value = tasks
    response = client.get("/tasks")
    assert response.status_code == status.HTTP_200_OK
    assert response.json() == {
        "tasks": [
            {
                "task_id": task_id,
                "task": {
                    "name": "third_task",
                    "params": {},
                    "metadata": {},
                },
                "is_complete": False,
                "is_pending": True,
                "request_id": None,
                "errors": [],
            }
        ]
    }


def test_get_task_error(mock_runner: Mock, client: TestClient):
    task_id = 567
    mock_runner.run.return_value = None

    response = client.get(f"/tasks/{task_id}")
    assert response.json() == {"detail": "Item not found"}


def test_get_active_task(mock_runner: Mock, client: TestClient):
    task_id = str(uuid.uuid4())
    task = TrackableTask(
        task_id=task_id,
        task=Task(name="third_task"),
    )
    mock_runner.run.return_value = task

    response = client.get("/worker/task")

    assert response.json() == {"task_id": f"{task_id}"}


def test_get_active_task_none(mock_runner: Mock, client: TestClient):
    mock_runner.run.return_value = None

    response = client.get("/worker/task")

    assert response.json() == {"task_id": None}


def test_get_state(mock_runner: Mock, client: TestClient):
    state = WorkerState.SUSPENDING
    mock_runner.run.return_value = state

    response = client.get("/worker/state")
    assert response.json() == state


def test_set_state_running_to_paused(mock_runner: Mock, client: TestClient):
    current_state = WorkerState.RUNNING
    final_state = WorkerState.PAUSED
    mock_runner.run.side_effect = [current_state, None, final_state]

    response = client.put(
        "/worker/state", json=StateChangeRequest(new_state=final_state).model_dump()
    )

    mock_runner.run.assert_any_call(pause_worker, False)
    assert response.status_code == status.HTTP_202_ACCEPTED
    assert response.json() == final_state


def test_set_state_paused_to_running(mock_runner: Mock, client: TestClient):
    current_state = WorkerState.PAUSED
    final_state = WorkerState.RUNNING
    mock_runner.run.side_effect = [current_state, None, final_state]

    response = client.put(
        "/worker/state", json=StateChangeRequest(new_state=final_state).model_dump()
    )

    mock_runner.run.assert_any_call(resume_worker)
    assert response.status_code == status.HTTP_202_ACCEPTED
    assert response.json() == final_state


def test_set_state_running_to_aborting(mock_runner: Mock, client: TestClient):
    current_state = WorkerState.RUNNING
    final_state = WorkerState.ABORTING
    mock_runner.run.side_effect = [current_state, None, final_state]

    response = client.put(
        "/worker/state", json=StateChangeRequest(new_state=final_state).model_dump()
    )

    mock_runner.run.assert_any_call(cancel_active_task, True, None)
    assert response.status_code == status.HTTP_202_ACCEPTED
    assert response.json() == final_state


def test_set_state_running_to_stopping_including_reason(
    mock_runner: Mock, client: TestClient
):
    current_state = WorkerState.RUNNING
    final_state = WorkerState.STOPPING
    reason = "blueapi is being stopped"
    mock_runner.run.side_effect = [current_state, None, final_state]

    response = client.put(
        "/worker/state",
        json=StateChangeRequest(new_state=final_state, reason=reason).model_dump(),
    )

    mock_runner.run.assert_any_call(cancel_active_task, False, reason)
    assert response.status_code == status.HTTP_202_ACCEPTED
    assert response.json() == final_state


def test_set_state_transition_error(mock_runner: Mock, client: TestClient):
    current_state = WorkerState.RUNNING
    final_state = WorkerState.STOPPING

    mock_runner.run.side_effect = [current_state, TransitionError(), final_state]

    response = client.put(
        "/worker/state",
        json=StateChangeRequest(new_state=final_state).model_dump(),
    )

    assert response.status_code == status.HTTP_400_BAD_REQUEST
    assert response.json() == final_state


def test_set_state_invalid_transition(mock_runner: Mock, client: TestClient):
    current_state = WorkerState.STOPPING
    requested_state = WorkerState.PAUSED
    final_state = WorkerState.STOPPING

    mock_runner.run.side_effect = [current_state, final_state]

    response = client.put(
        "/worker/state",
        json=StateChangeRequest(new_state=requested_state).model_dump(),
    )

    assert response.status_code == status.HTTP_400_BAD_REQUEST
    assert response.json() == final_state


def test_get_environment_idle(mock_runner: Mock, client: TestClient) -> None:
    environment_id = uuid.uuid4()
    mock_runner.state = EnvironmentResponse(
        environment_id=environment_id,
        initialized=True,
        error_message=None,
    )

    assert client.get("/environment").json() == {
        "environment_id": str(environment_id),
        "initialized": True,
        "error_message": None,
    }


def test_delete_environment(mock_runner: Mock, client: TestClient) -> None:
    environment_id = uuid.uuid4()
    mock_runner.state = EnvironmentResponse(
        environment_id=environment_id,
        initialized=True,
        error_message=None,
    )
    response = client.delete("/environment")
    assert response.status_code is status.HTTP_200_OK
    assert response.json() == {
        "environment_id": str(environment_id),
        "initialized": False,
        "error_message": None,
    }


@patch("blueapi.service.runner.Pool")
def test_subprocess_enabled_by_default(mp_pool_mock: MagicMock):
    """Ensure that in the default rest app a subprocess runner is used"""
    main.setup_runner()
    mp_pool_mock.assert_called_once()
    main.teardown_runner()


def test_get_without_authentication(mock_runner: Mock, client: TestClient) -> None:
    mock_runner.run.side_effect = jwt.PyJWTError
    response = client.get("/devices/my-device")

    assert response.status_code == status.HTTP_401_UNAUTHORIZED
    assert response.json() == {"detail": "Not authenticated"}


def test_oidc_config_not_found_when_auth_is_disabled(
    mock_runner: Mock, client: TestClient
):
    mock_runner.run.return_value = None
    response = client.get("/config/oidc")
    assert response.status_code == status.HTTP_204_NO_CONTENT
    assert response.text == ""


def test_get_oidc_config(
    mock_runner: Mock,
    oidc_config: OIDCConfig,
    mock_authn_server,
    client_with_auth: TestClient,
):
    mock_runner.run.return_value = oidc_config
    response = client_with_auth.get("/config/oidc")
    assert response.status_code == status.HTTP_200_OK
    assert response.json() == oidc_config.model_dump()


def test_get_python_environment(mock_runner: Mock, client: TestClient):
    packages = PythonEnvironmentResponse(
        installed_packages=[
            PackageInfo(
                name="pydantic",
                version="2.10.6",
                source=SourceInfo.PYPI,
                is_dirty=False,
                location="/venv/site-packages/pydantic",
            )
        ]
    )
    mock_runner.run.return_value = packages
    response = client.get("/python_environment")
    assert response.status_code == status.HTTP_200_OK
    assert response.json() == packages.model_dump()


def test_health_probe(client: TestClient):
    response = client.get("/healthz")

    assert response.status_code == status.HTTP_200_OK
    assert response.json() == {"status": "ok"}<|MERGE_RESOLUTION|>--- conflicted
+++ resolved
@@ -463,13 +463,10 @@
         "task": {
             "name": "third_task",
             "params": {},
-<<<<<<< HEAD
-            "metadata": {},
-=======
+
             "metadata": {
                 "foo": "bar",
             },
->>>>>>> 3f6fd8c5
         },
         "task_id": f"{task_id}",
     }
