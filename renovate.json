--- conflicted
+++ resolved
@@ -1,8 +1,7 @@
 {
   "$schema": "https://docs.renovatebot.com/renovate-schema.json",
   "extends": [
-<<<<<<< HEAD
-    "config:recommended"
+    "config:best-practices"
   ],
   "packageRules": [
     {
@@ -26,8 +25,5 @@
         "Group and update GitHub actions through the copier template to prevent merge conflicts"
       ]
     }
-=======
-    "config:best-practices"
->>>>>>> d742af0b
   ]
 }