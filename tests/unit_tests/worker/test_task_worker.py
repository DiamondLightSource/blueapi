import itertools
import threading
from collections.abc import Callable, Iterable
from concurrent.futures import Future
from pathlib import Path
from queue import Full
from typing import Any, TypeVar
from unittest.mock import ANY, MagicMock, Mock, patch

import pytest
from bluesky.protocols import Movable, Status
from bluesky.utils import MsgGenerator
from dodal.common import inject
from dodal.common.types import UpdatingPathProvider
from observability_utils.tracing import (
    JsonObjectSpanExporter,
    asserting_span_exporter,
)
from ophyd_async.core import AsyncStatus

from blueapi.config import EnvironmentConfig, Source, SourceKind
from blueapi.core import BlueskyContext, EventStream
from blueapi.core.bluesky_types import DataEvent
from blueapi.worker import (
    Task,
    TaskStatus,
    TaskWorker,
    TrackableTask,
    WorkerAlreadyStartedError,
    WorkerBusyError,
    WorkerEvent,
    WorkerState,
)
from blueapi.worker.event import TaskStatusEnum

_SIMPLE_TASK = Task(name="sleep", params={"time": 0.0})
_LONG_TASK = Task(name="sleep", params={"time": 1.0})
_INDEFINITE_TASK = Task(
    name="set_absolute",
    params={"movable": "fake_device", "value": 4.0},
)
_FAILING_TASK = Task(name="failing_plan", params={})
_TASK_WITH_METADATA = Task(
    name="sleep",
    params={"time": 0.0},
    metadata={
        "foo": "bar",
        "baz": 0,
    },
)


class FakeDevice(Movable[float]):
    event: threading.Event

    @property
    def name(self) -> str:
        return "fake_device"

    def __init__(self) -> None:
        self.event = threading.Event()

    def set(self, value: float) -> Status:
        def when_done(_: Status):
            self.event.clear()

        async def wait_for_event():
            self.event.wait()

        stat = AsyncStatus(wait_for_event())

        stat.add_callback(when_done)

        return stat


def failing_plan() -> MsgGenerator:
    raise KeyError("I failed")


@pytest.fixture
def fake_device() -> FakeDevice:
    return FakeDevice()


@pytest.fixture
def context(fake_device: FakeDevice) -> BlueskyContext:
    ctx = BlueskyContext()
    ctx_config = EnvironmentConfig()
    ctx_config.sources.append(
        Source(kind=SourceKind.DEVICE_FUNCTIONS, module="devices")
    )
    ctx.register_plan(failing_plan)
    ctx.register_device(fake_device)
    ctx.with_config(ctx_config)
    return ctx


@pytest.fixture
def inert_worker(context: BlueskyContext) -> TaskWorker:
    return TaskWorker(context, start_stop_timeout=2.0)


@pytest.fixture
def worker(inert_worker: TaskWorker) -> Iterable[TaskWorker]:
    inert_worker.start()
    yield inert_worker
    inert_worker.stop()


def test_stop_doesnt_hang(inert_worker: TaskWorker) -> None:
    inert_worker.start()
    inert_worker.stop()


def test_stop_is_idempotent_if_worker_not_started(inert_worker: TaskWorker) -> None:
    inert_worker.stop()


def test_multi_stop(inert_worker: TaskWorker) -> None:
    inert_worker.start()
    inert_worker.stop()
    inert_worker.stop()


def test_restart(inert_worker: TaskWorker) -> None:
    inert_worker.start()
    inert_worker.stop()
    inert_worker.start()
    inert_worker.stop()


def test_multi_start(inert_worker: TaskWorker) -> None:
    inert_worker.start()
    with pytest.raises(WorkerAlreadyStartedError):
        inert_worker.start()
    inert_worker.stop()


def test_submit_task(
    worker: TaskWorker,
) -> None:
    assert worker.get_tasks() == []
    task_id = worker.submit_task(_SIMPLE_TASK)
    assert worker.get_tasks() == [
        TrackableTask.model_construct(
            task_id=task_id, request_id=ANY, task=_SIMPLE_TASK
        )
    ]


def test_submit_multiple_tasks(worker: TaskWorker) -> None:
    assert worker.get_tasks() == []
    task_id_1 = worker.submit_task(_SIMPLE_TASK)
    assert worker.get_tasks() == [
        TrackableTask.model_construct(
            task_id=task_id_1, request_id=ANY, task=_SIMPLE_TASK
        )
    ]
    task_id_2 = worker.submit_task(_LONG_TASK)
    assert worker.get_tasks() == [
        TrackableTask.model_construct(
            task_id=task_id_1, request_id=ANY, task=_SIMPLE_TASK
        ),
        TrackableTask.model_construct(
            task_id=task_id_2, request_id=ANY, task=_LONG_TASK
        ),
    ]


def test_stop_with_task_pending(inert_worker: TaskWorker) -> None:
    inert_worker.start()
    inert_worker.submit_task(_SIMPLE_TASK)
    inert_worker.stop()


def test_restart_leaves_task_pending(worker: TaskWorker) -> None:
    task_id = worker.submit_task(_SIMPLE_TASK)
    assert worker.get_tasks() == [
        TrackableTask.model_construct(
            task_id=task_id, request_id=ANY, task=_SIMPLE_TASK
        )
    ]
    worker.stop()
    worker.start()
    assert worker.get_tasks() == [
        TrackableTask.model_construct(
            task_id=task_id, request_id=ANY, task=_SIMPLE_TASK
        )
    ]


def test_submit_before_start_pending(inert_worker: TaskWorker) -> None:
    task_id = inert_worker.submit_task(_SIMPLE_TASK)
    inert_worker.start()
    assert inert_worker.get_tasks() == [
        TrackableTask.model_construct(
            task_id=task_id, request_id=ANY, task=_SIMPLE_TASK
        )
    ]
    inert_worker.stop()
    assert inert_worker.get_tasks() == [
        TrackableTask.model_construct(
            task_id=task_id, request_id=ANY, task=_SIMPLE_TASK
        )
    ]


def test_clear_task(worker: TaskWorker) -> None:
    task_id = worker.submit_task(_SIMPLE_TASK)
    assert worker.get_tasks() == [
        TrackableTask.model_construct(
            task_id=task_id, request_id=ANY, task=_SIMPLE_TASK
        )
    ]
    assert worker.clear_task(task_id)
    assert worker.get_tasks() == []


def test_clear_nonexistent_task(worker: TaskWorker) -> None:
    with pytest.raises(KeyError):
        worker.clear_task("foo")


def test_does_not_allow_simultaneous_running_tasks(
    worker: TaskWorker,
    fake_device: FakeDevice,
) -> None:
    task_ids = [
        worker.submit_task(_INDEFINITE_TASK),
        worker.submit_task(_INDEFINITE_TASK),
    ]
    with pytest.raises(WorkerBusyError):
        for task_id in task_ids:
            worker.begin_task(task_id)
    fake_device.event.set()


def test_begin_task_blocks_until_current_task_set(worker: TaskWorker) -> None:
    task_id = worker.submit_task(_SIMPLE_TASK)
    assert worker.get_active_task() is None
    worker.begin_task(task_id)
    active_task = worker.get_active_task()
    assert active_task is not None
    assert active_task.task == _SIMPLE_TASK


@patch("blueapi.worker.task_worker.plan_tag_filter_context")
def test_begin_task_uses_plan_name_filter(
    filter_mock: Mock, worker: TaskWorker
) -> None:
    task_id = worker.submit_task(_SIMPLE_TASK)
    worker.begin_task(task_id)
    filter_mock.assert_called_once()


def test_plan_failure_recorded_in_active_task(worker: TaskWorker) -> None:
    task_id = worker.submit_task(_FAILING_TASK)
    events_future: Future[list[WorkerEvent]] = take_events(
        worker.worker_events,
        lambda event: event.task_status is not None and event.task_status.task_failed,
    )
    worker.begin_task(task_id)
    events = events_future.result(timeout=5.0)
    assert events[-1].task_status is not None
    assert events[-1].task_status.task_failed
    assert events[-1].errors == ["'I failed'"]

    active_task = worker.get_active_task()
    assert active_task is not None
    assert active_task.errors == ["'I failed'"]


def test_task_not_run_twice(worker: TaskWorker) -> None:
    task_id = worker.submit_task(_SIMPLE_TASK)
    events_future: Future[list[WorkerEvent]] = take_events(
        worker.worker_events,
        lambda event: event.task_status is not None and event.task_status.task_complete,
    )
    worker.begin_task(task_id)
    events_future.result(timeout=5.0)

    with pytest.raises(KeyError):
        worker.begin_task(task_id)


@pytest.mark.parametrize("num_runs", [0, 1, 2])
def test_produces_worker_events(worker: TaskWorker, num_runs: int) -> None:
    task_ids = [worker.submit_task(_SIMPLE_TASK) for _ in range(num_runs)]
    event_sequences = [_sleep_events(task_id) for task_id in task_ids]

    for task_id, events in zip(task_ids, event_sequences, strict=False):
        assert_run_produces_worker_events(events, worker, task_id)


def _sleep_events(task_id: str) -> list[WorkerEvent]:
    return [
        WorkerEvent(
            state=WorkerState.RUNNING,
            task_status=TaskStatus(
                task_id=task_id, task_complete=False, task_failed=False
            ),
            errors=[],
            warnings=[],
        ),
        WorkerEvent(
            state=WorkerState.IDLE,
            task_status=TaskStatus(
                task_id=task_id, task_complete=False, task_failed=False
            ),
            errors=[],
            warnings=[],
        ),
        WorkerEvent(
            state=WorkerState.IDLE,
            task_status=TaskStatus(
                task_id=task_id, task_complete=True, task_failed=False
            ),
            errors=[],
            warnings=[],
        ),
    ]


@patch("queue.Queue.put_nowait")
def test_full_queue_raises_WorkerBusyError(put_nowait: MagicMock, worker: TaskWorker):
    def raise_full(item):
        raise Full()

    put_nowait.side_effect = raise_full
    task = worker.submit_task(_SIMPLE_TASK)
    with pytest.raises(WorkerBusyError):
        worker.begin_task(task)


def test_metadata_passed_to_context(context: BlueskyContext):
    context.run_engine = Mock()
    context.run_engine.md = {}
    _TASK_WITH_METADATA.do_task(context)
    for metadata in [("foo", "bar"), ("baz", 0)]:
        assert metadata in context.run_engine.md.items()


#
# Worker helpers
#


def assert_run_produces_worker_events(
    expected_events: list[WorkerEvent],
    worker: TaskWorker,
    task_id: str,
) -> None:
    assert begin_task_and_wait_until_complete(worker, task_id) == expected_events


def begin_task_and_wait_until_complete(
    worker: TaskWorker,
    task_id: str,
    timeout: float = 5.0,
) -> list[WorkerEvent]:
    events: Future[list[WorkerEvent]] = take_events(
        worker.worker_events,
        lambda event: event.is_complete(),
    )

    worker.begin_task(task_id)
    return events.result(timeout=timeout)


#
# Event stream helpers
#


@pytest.fixture
def path_provider(tmp_path: Path):
    # Prevents issue with leftover state from beamline tests
    with patch("dodal.plan_stubs.data_session.get_path_provider") as mock:
        mock.return_value = MagicMock(spec=UpdatingPathProvider, return_value=tmp_path)
        mock.return_value.data_session.return_value = "foo"
        yield


def test_worker_and_data_events_produce_in_order(
    worker: TaskWorker, path_provider
) -> None:
    assert_running_count_plan_produces_ordered_worker_and_data_events(
        [
            WorkerEvent(
                state=WorkerState.RUNNING,
                task_status=TaskStatus(
                    task_id="count", task_complete=False, task_failed=False
                ),
                errors=[],
                warnings=[],
            ),
            DataEvent(name="start", doc={}, task_id="0000-1111"),
            DataEvent(name="descriptor", doc={}, task_id="0000-1111"),
            DataEvent(name="event", doc={}, task_id="0000-1111"),
            DataEvent(name="stop", doc={}, task_id="0000-1111"),
            WorkerEvent(
                state=WorkerState.IDLE,
                task_status=TaskStatus(
                    task_id="count", task_complete=False, task_failed=False
                ),
                errors=[],
                warnings=[],
            ),
            WorkerEvent(
                state=WorkerState.IDLE,
                task_status=TaskStatus(
                    task_id="count", task_complete=True, task_failed=False
                ),
                errors=[],
                warnings=[],
            ),
        ],
        worker,
    )


def assert_running_count_plan_produces_ordered_worker_and_data_events(
    expected_events: list[WorkerEvent | DataEvent],
    worker: TaskWorker,
    task: Task | None = None,
    timeout: float = 5.0,
) -> None:
    default_task = Task(name="count", params={"detectors": {"motor"}, "num": 1})
    task = task or default_task

    event_streams: list[EventStream[Any, int]] = [
        worker.data_events,
        worker.worker_events,
    ]

    count = itertools.count()
    events: Future[list[Any]] = take_events_from_streams(
        event_streams,
        lambda _: next(count) >= len(expected_events) - 1,
    )

    task_id = worker.submit_task(task)
    worker.begin_task(task_id)
    results = events.result(timeout=timeout)

    for actual, expected in itertools.zip_longest(results, expected_events):
        if isinstance(expected, WorkerEvent):
            if expected.task_status:
                expected.task_status.task_id = task_id
            assert actual == expected
        elif isinstance(expected, DataEvent):
            assert isinstance(actual, DataEvent)
            assert actual.name == expected.name


E = TypeVar("E")


def take_n_events(
    stream: EventStream[E, Any],
    num: int,
) -> Future[list[E]]:
    count = itertools.count()
    return take_events(stream, lambda _: next(count) >= num)


def take_events(
    stream: EventStream[E, Any],
    cutoff_predicate: Callable[[E], bool],
) -> Future[list[E]]:
    events: list[E] = []
    future: Future[list[E]] = Future()

    def on_event(event: E, event_id: str | None) -> None:
        events.append(event)
        if cutoff_predicate(event):
            future.set_result(events)

    sub = stream.subscribe(on_event)
    future.add_done_callback(lambda _: stream.unsubscribe(sub))
    return future


def take_events_from_streams(
    streams: list[EventStream[Any, int]],
    cutoff_predicate: Callable[[Any], bool],
) -> Future[list[Any]]:
    """Returns a collated list of futures for events in numerous event streams.

    The support for generic and algebraic types doesn't appear to extend to
    taking an arbitrary list of concrete types with single but differing
    generic arguments while also maintaining the generality of the argument
    types.

    The type for streams will be any combination of event streams each of a
    given event type, where the event type is generic:

    List[
        Union[
            EventStream[WorkerEvent, int],
            EventStream[DataEvent, int],
            EventStream[ProgressEvent, int]
        ]
    ]

    """
    events: list[Any] = []
    future: Future[list[Any]] = Future()

    def on_event(event: Any, event_id: str | None) -> None:
        print(event)
        events.append(event)
        if cutoff_predicate(event):
            future.set_result(events)

    for stream in streams:
        sub = stream.subscribe(on_event)

        def callback(unused: Future[list[Any]], stream=stream, sub=sub):
            stream.unsubscribe(sub)

        future.add_done_callback(callback)
    return future


@pytest.mark.parametrize(
    "status, expected_task_ids",
    [
        (TaskStatusEnum.RUNNING, ["task1"]),
        (TaskStatusEnum.PENDING, ["task2"]),
        (TaskStatusEnum.COMPLETE, ["task3"]),
    ],
)
def test_get_tasks_by_status(worker: TaskWorker, status, expected_task_ids):
    worker._pending_tasks = {
        "task1": TrackableTask(
            task_id="task1",
            task=Task(
                name="set_absolute", params={"movable": "fake_device", "value": 4.0}
            ),
            is_complete=False,
            is_pending=False,
        ),
        "task2": TrackableTask(
            task_id="task2",
            task=Task(
                name="set_absolute", params={"movable": "fake_device", "value": 4.0}
            ),
            is_complete=False,
            is_pending=True,
        ),
    }
    worker._completed_tasks = {
        "task3": TrackableTask(
            task_id="task3",
            task=Task(
                name="set_absolute", params={"movable": "fake_device", "value": 4.0}
            ),
            is_complete=True,
            is_pending=False,
        ),
    }

    result = worker.get_tasks_by_status(status)
    result_ids = [task.task_id for task in result]

    assert result_ids == expected_task_ids


def test_submitting_completed_task_fails(worker: TaskWorker):
    with pytest.raises(ValueError):
        worker._submit_trackable_task(
            TrackableTask(
                task_id="task1", task=_SIMPLE_TASK, is_complete=True, is_pending=False
            )
        )


def test_start_span_ok(
    exporter: JsonObjectSpanExporter, inert_worker: TaskWorker
) -> None:
    with asserting_span_exporter(exporter, "start"):
        inert_worker.start()
    inert_worker.stop()


def test_stop_span_ok(
    exporter: JsonObjectSpanExporter, inert_worker: TaskWorker
) -> None:
    inert_worker.start()
    with asserting_span_exporter(exporter, "stop"):
        inert_worker.stop()


def test_submit_task_span_ok(
    exporter: JsonObjectSpanExporter,
    worker: TaskWorker,
) -> None:
    assert worker.get_tasks() == []
    with asserting_span_exporter(exporter, "submit_task", "task.name", "task.params"):
        worker.submit_task(_SIMPLE_TASK)


@patch("blueapi.worker.task_worker.get_baggage")
def test_submit_task_with_correlation_id(
    mock_get_baggage: Mock,
    exporter: JsonObjectSpanExporter,
    worker: TaskWorker,
) -> None:
    mock_get_baggage.return_value = "foo"
    task_id = worker.submit_task(_SIMPLE_TASK)
    trackable_task = worker.get_task_by_id(task_id)
    assert trackable_task is not None
    assert trackable_task.request_id == "foo"


def test_clear_task_span_ok(
    exporter: JsonObjectSpanExporter, worker: TaskWorker
) -> None:
    with pytest.raises(KeyError):
        with asserting_span_exporter(exporter, "clear_task", "task_id"):
            worker.clear_task("foo")


def test_begin_task_span_ok(
    exporter: JsonObjectSpanExporter, worker: TaskWorker
) -> None:
    task_id = worker.submit_task(_SIMPLE_TASK)
    with asserting_span_exporter(exporter, "begin_task", "task_id"):
        worker.begin_task(task_id)


def test_injected_devices_are_found(
    fake_device: FakeDevice,
    context: BlueskyContext,
):
    def injected_device_plan(
        dev: FakeDevice = inject(fake_device.name),
    ) -> MsgGenerator:
        yield from ()

    context.register_plan(injected_device_plan)
    params = Task(name="injected_device_plan").prepare_params(context)
    assert params["dev"] == fake_device


def test_missing_injected_devices_fail_early(
    context: BlueskyContext,
):
    def missing_injection(dev: FakeDevice = inject("does_not_exist")) -> MsgGenerator:
        yield from ()

    context.register_plan(missing_injection)
    with pytest.raises(ValueError):
        Task(name="missing_injection").prepare_params(context)


<<<<<<< HEAD
@patch("blueapi.worker.task_worker.plan_tag_filter_context")
def test_worker_uses_plan_tag_filter_context(
    mock_context: Mock, inert_worker: TaskWorker
):
    inert_worker._task_channel.put_nowait(TrackableTask(task_id="0", task=_SIMPLE_TASK))
    mock_context.assert_not_called()
    inert_worker._cycle()
    mock_context.assert_called_once()
=======
@patch("blueapi.worker.task_worker.LOGGER")
def test_cycle_without_otel_context(mock_logger: Mock, inert_worker: TaskWorker):
    task = TrackableTask(task_id="0", task=_SIMPLE_TASK)
    inert_worker._task_channel.put_nowait(task)
    inert_worker._pending_tasks["0"] = task
    inert_worker._cycle()
    assert inert_worker._current_task_otel_context is None
    # Bad way to tell that this branch ahs been run, but I can't think of a better way
    # Have to set these values to match output
    task.is_complete = False
    task.is_pending = True
    mock_logger.info.assert_called_with(f"Got new task: {task}")
>>>>>>> 3746787b
<|MERGE_RESOLUTION|>--- conflicted
+++ resolved
@@ -656,7 +656,6 @@
         Task(name="missing_injection").prepare_params(context)
 
 
-<<<<<<< HEAD
 @patch("blueapi.worker.task_worker.plan_tag_filter_context")
 def test_worker_uses_plan_tag_filter_context(
     mock_context: Mock, inert_worker: TaskWorker
@@ -665,7 +664,8 @@
     mock_context.assert_not_called()
     inert_worker._cycle()
     mock_context.assert_called_once()
-=======
+
+
 @patch("blueapi.worker.task_worker.LOGGER")
 def test_cycle_without_otel_context(mock_logger: Mock, inert_worker: TaskWorker):
     task = TrackableTask(task_id="0", task=_SIMPLE_TASK)
@@ -677,5 +677,4 @@
     # Have to set these values to match output
     task.is_complete = False
     task.is_pending = True
-    mock_logger.info.assert_called_with(f"Got new task: {task}")
->>>>>>> 3746787b
+    mock_logger.info.assert_called_with(f"Got new task: {task}")