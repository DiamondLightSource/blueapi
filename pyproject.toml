--- conflicted
+++ resolved
@@ -36,10 +36,7 @@
     "opentelemetry-distro>=0.48b0",
     "opentelemetry-instrumentation-fastapi>=0.48b0",
     "observability-utils>=0.1.4",
-<<<<<<< HEAD
     "pyjwt[crypto]",
-=======
->>>>>>> 86c5905c
 ]
 dynamic = ["version"]
 license.file = "LICENSE"
