--- conflicted
+++ resolved
@@ -65,26 +65,10 @@
 # git submodule init
 # docker compose -f tests/system_tests/compose.yaml up -d
 #
-<<<<<<< HEAD
-# Should the system tests CI fail, testing with a live blueapi server (e.g. with the
-# training rigs) may be a simpler solution than running the system tests locally.
-# The github action for the system tests are the best example to follow.
-#
-# Start devices (Do this in a normal terminal if using the dev container in VSCode)
-#   1. $ git clone https://github.com/epics-containers/example-services
-#   2. $ docker compose -f example-services/compose.yaml up \
-#           bl01t-di-cam-01 bl01t-mo-sim-01 ca-gateway --detach
-#
-# Start services (Do this in a normal terminal if using the dev container in VSCode)
-#   in this directory (i.e. blueapi/tests/system_tests)
-#   $ export TILED_SINGLE_USER_API_KEY=unknown
-#   $ docker compose up --detach
-=======
 # 2. Spin up blueapi server (inside devcontainer)
 #
 # source tests/system_tests/.env
 # blueapi -c tests/system_tests/config.yaml serve
->>>>>>> 5ec1f84e
 #
 # 3. Run the system tests
 # tox -e system-test
