--- conflicted
+++ resolved
@@ -1,11 +1,8 @@
 import asyncio
-<<<<<<< HEAD
 import base64
+import os
 import time
 from pathlib import Path
-=======
-import os
->>>>>>> 879ccee8
 from typing import Any, cast
 from unittest.mock import Mock, patch
 
@@ -56,7 +53,6 @@
     return exporter
 
 
-<<<<<<< HEAD
 @pytest.fixture
 def oidc_url() -> str:
     return (
@@ -326,19 +322,9 @@
     return patch("jwt.PyJWKClient.fetch_data", mock)
 
 
-@pytest.hookimpl(tryfirst=True)
-def pytest_exception_interact(call: pytest.CallInfo[Any]):
-    if call.excinfo is not None:
-        raise call.excinfo.value
-    else:
-        raise RuntimeError(
-            f"{call} has no exception data, an unknown error has occurred"
-        )
-=======
 # Prevent pytest from catching exceptions when debugging in vscode so that break on
 # exception works correctly (see: https://github.com/pytest-dev/pytest/issues/7409)
 if os.getenv("PYTEST_RAISE", "0") == "1":
->>>>>>> 879ccee8
 
     @pytest.hookimpl(tryfirst=True)
     def pytest_exception_interact(call: pytest.CallInfo[Any]):
