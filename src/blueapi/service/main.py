--- conflicted
+++ resolved
@@ -146,7 +146,7 @@
     """Submit a task to the worker."""
     plan_model = handler.get_plan(task.name)
     try:
-        validated_data = parse_obj_as(type(plan_model.parameter_schema), task.params)
+        parse_obj_as(type(plan_model.parameter_schema), task.params)
         # print("Plan params validation successful:", validated_data)
         # now can go on to push the task
         task_id: str = handler.submit_task(task)
@@ -158,19 +158,14 @@
             [f"{err['loc'][0]}: {err['msg']}" for err in errors]
         )
         error_detail_response = f"""
-        Input validation failed: {formatted_errors}, 
+        Input validation failed: {formatted_errors},
         suppplied params {task.params},
         do not match the expected params: {plan_model.parameter_schema}
         """
         raise HTTPException(
-<<<<<<< HEAD
             status_code=status.HTTP_422_UNPROCESSABLE_ENTITY,
             detail=error_detail_response,
-        )
-=======
-            status_code=status.HTTP_422_UNPROCESSABLE_ENTITY, detail=e.errors()
         ) from e
->>>>>>> 4d528714
 
 
 @app.delete("/tasks/{task_id}", status_code=status.HTTP_200_OK)
