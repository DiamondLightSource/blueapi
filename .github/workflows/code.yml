--- conflicted
+++ resolved
@@ -168,23 +168,7 @@
           #cache-to: type=gha,mode=max
 
       - name: Test cli works in runtime image
-<<<<<<< HEAD
-        # check that the first tag can run with --version parameter
-        run: docker run $(echo ${{ steps.meta.outputs.tags }} | head -1) --version
-
-      - name: Test cli works in sdist installed in local python
-        # ${GITHUB_REPOSITORY##*/} is the repo name without org
-        # Replace this with the cli command if different to the repo name
-        run: pip install dist/*.gz && bluesky --version
-
-      - name: Upload build files
-        uses: actions/upload-artifact@v3
-        with:
-          name: dist
-          path: dist
-=======
         run: docker run ${{ env.IMAGE_REPOSITORY }} --version
->>>>>>> e2e7d86d
 
   release:
     # upload to PyPI and make a release on every tag
