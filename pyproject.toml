[build-system]
requires = ["setuptools>=64", "setuptools_scm[toml]>=6.2"]
build-backend = "setuptools.build_meta"

[project]
name = "blueapi"
classifiers = [
    "Development Status :: 3 - Alpha",
    "License :: OSI Approved :: Apache Software License",
    "Programming Language :: Python :: 3.10",
    "Programming Language :: Python :: 3.11",
]
description = "Lightweight bluesky-as-a-service wrapper application. Also usable as a library."
dependencies = [
    "bluesky",
    "ophyd",
    "nslsii",
    "pyepics",
    "aioca",
    "pydantic<2.0",      # Leave pinned until can check incompatibility
    "stomp-py",
    "aiohttp",
    "PyYAML",
<<<<<<< HEAD
    "click<8.1.8",
    "fastapi[all]<0.112", # Later versions use a newer openapi schema, which is incompatible with swagger see https://github.com/swagger-api/swagger-codegen/issues/10446
=======
    "click",
    "fastapi[all]",
>>>>>>> 97b43cec
    "uvicorn",
    "requests",
    "dls-bluesky-core",  #requires ophyd-async
    "dls-dodal>=1.24.0",
]
dynamic = ["version"]
license.file = "LICENSE"
readme = "README.md"
requires-python = ">=3.10"

[project.optional-dependencies]
dev = [
    "copier",
    "myst-parser",
    "pipdeptree",
    "pre-commit",
    "pydata-sphinx-theme>=0.12",
    "mypy",
    "pytest-cov",
    "pytest-asyncio",
    "responses",
    "ruff",
<<<<<<< HEAD
    "sphinx-autobuild==2024.4.16", # Later versions have a clash with fastapi<0.99, remove pin when fastapi is a higher version
=======
    "sphinx-autobuild",
>>>>>>> 97b43cec
    "sphinx-copybutton",
    "sphinx-click",
    "sphinx-design",
    "sphinxcontrib-openapi",
    "tox-direct",
    "types-mock",
    "types-PyYAML",
    "types-requests",
    "types-urllib3",
    "mock",
]

[project.scripts]
blueapi = "blueapi.cli:main"

[project.urls]
GitHub = "https://github.com/DiamondLightSource/blueapi"

[[project.authors]] # Further authors may be added by duplicating this section
email = "callum.forrester@diamond.ac.uk"
name = "Callum Forrester"


[tool.setuptools_scm]
write_to = "src/blueapi/_version.py"

[tool.mypy]
ignore_missing_imports = true # Ignore missing stubs in imported modules
namespace_packages = false    # rely only on __init__ files to determine fully qualified module names.

[tool.pytest.ini_options]
# Run pytest with all our checkers, and don't spam us with massive tracebacks on error
addopts = """
    --tb=native -vv --doctest-modules --doctest-glob="*.rst"
    --ignore=src/blueapi/startup
    """
# https://iscinumpy.gitlab.io/post/bound-version-constraints/#watch-for-warnings
filterwarnings = ["error", "ignore::DeprecationWarning"]
# Doctest python code in docs, python code in src docstrings, test functions in tests
testpaths = "docs src tests"
markers = [
    "handler: marks tests that interact with the global handler object in handler.py",
]
asyncio_mode = "auto"

[tool.coverage.run]
data_file = "/tmp/blueapi.coverage"
omit = ["src/blueapi/startup/**/*"]

[tool.coverage.paths]
# Tests are run from installed location, map back to the src directory
source = ["src", "**/site-packages/"]

# tox must currently be configured via an embedded ini string
# See: https://github.com/tox-dev/tox/issues/999
[tool.tox]
legacy_tox_ini = """
[tox]
skipsdist=True

[testenv:{pre-commit,type-checking,tests,docs}]
# Don't create a virtualenv for the command, requires tox-direct plugin
direct = True
passenv = *
allowlist_externals =
    pytest
    pre-commit
    mypy
    sphinx-build
    sphinx-autobuild
commands =
    pre-commit: pre-commit run --all-files {posargs}
    type-checking: mypy src tests {posargs}
    tests: pytest --cov=blueapi --cov-report term --cov-report xml:cov.xml {posargs}
    docs: sphinx-{posargs:build -EW --keep-going} -T docs build/html
"""

[tool.ruff]
src = ["src", "tests"]
line-length = 88
lint.select = [
    "B",  # flake8-bugbear - https://docs.astral.sh/ruff/rules/#flake8-bugbear-b
    "C4", # flake8-comprehensions - https://docs.astral.sh/ruff/rules/#flake8-comprehensions-c4
    "E",  # pycodestyle errors - https://docs.astral.sh/ruff/rules/#error-e
    "F",  # pyflakes rules - https://docs.astral.sh/ruff/rules/#pyflakes-f
    "W",  # pycodestyle warnings - https://docs.astral.sh/ruff/rules/#warning-w
    "I",  # isort - https://docs.astral.sh/ruff/rules/#isort-i
    "UP", # pyupgrade - https://docs.astral.sh/ruff/rules/#pyupgrade-up
]

[tool.ruff.lint.flake8-bugbear]
extend-immutable-calls = [
    "fastapi.Depends",
    "fastapi.Body",
    "fastapi.Task",
    "dls_bluesky_core.core.inject",
]<|MERGE_RESOLUTION|>--- conflicted
+++ resolved
@@ -21,13 +21,8 @@
     "stomp-py",
     "aiohttp",
     "PyYAML",
-<<<<<<< HEAD
-    "click<8.1.8",
-    "fastapi[all]<0.112", # Later versions use a newer openapi schema, which is incompatible with swagger see https://github.com/swagger-api/swagger-codegen/issues/10446
-=======
     "click",
     "fastapi[all]",
->>>>>>> 97b43cec
     "uvicorn",
     "requests",
     "dls-bluesky-core",  #requires ophyd-async
@@ -50,11 +45,7 @@
     "pytest-asyncio",
     "responses",
     "ruff",
-<<<<<<< HEAD
-    "sphinx-autobuild==2024.4.16", # Later versions have a clash with fastapi<0.99, remove pin when fastapi is a higher version
-=======
     "sphinx-autobuild",
->>>>>>> 97b43cec
     "sphinx-copybutton",
     "sphinx-click",
     "sphinx-design",
