--- conflicted
+++ resolved
@@ -199,7 +199,6 @@
     assert result.exit_code == 0
 
 
-<<<<<<< HEAD
 @pytest.mark.handler
 @patch("blueapi.service.handler.Handler")
 @patch("requests.request")
@@ -407,7 +406,7 @@
     assert (
         result.exit_code == 1
     )  # Assuming your command exits successfully even on timeout for simplicity
-=======
+
 @pytest.fixture
 def mock_config():
     # Mock configuration setup
@@ -441,4 +440,3 @@
             obj=mock_config,
         )
         assert result.exit_code == expected_exit_code
->>>>>>> 31c94c5d
