import time
from concurrent.futures import Future

from bluesky_stomp.messaging import MessageContext, StompClient
from bluesky_stomp.models import Broker
from observability_utils.tracing import (
    get_tracer,
    start_as_current_span,
)

from blueapi.config import ApplicationConfig
from blueapi.core.bluesky_types import DataEvent
from blueapi.service.authentication import SessionManager
from blueapi.service.model import (
    DeviceModel,
    DeviceResponse,
    EnvironmentResponse,
    PlanModel,
    PlanResponse,
    TaskResponse,
    TasksListResponse,
    WorkerTask,
)
from blueapi.worker import Task, TrackableTask, WorkerEvent, WorkerState
from blueapi.worker.event import ProgressEvent, TaskStatus

from .event_bus import AnyEvent, BlueskyStreamingError, EventBusClient, OnAnyEvent
from .rest import BlueapiRestClient, BlueskyRemoteControlError

TRACER = get_tracer("client")


class BlueapiClient:
    """Unified client for controlling blueapi"""

    _rest: BlueapiRestClient
    _events: EventBusClient | None

    def __init__(
        self,
        rest: BlueapiRestClient,
        events: EventBusClient | None = None,
    ):
        self._rest = rest
        self._events = events

    @classmethod
    def from_config(cls, config: ApplicationConfig) -> "BlueapiClient":
<<<<<<< HEAD
        rest: BlueapiRestClient = BlueapiRestClient(
            config.api,
            SessionManager(config.oidc) if config.oidc else None,
        )
        if config.stomp is not None:
            stomp_client = StompClient.for_broker(
                broker=Broker(
                    host=config.stomp.host,
                    port=config.stomp.port,
                    auth=config.stomp.auth,
                )
=======
        rest = BlueapiRestClient(config.api)
        if config.stomp is None:
            return cls(rest)
        client = StompClient.for_broker(
            broker=Broker(
                host=config.stomp.host,
                port=config.stomp.port,
                auth=config.stomp.auth,
>>>>>>> 86c5905c
            )
        )
        events = EventBusClient(client)
        return cls(rest, events)

    @start_as_current_span(TRACER)
    def get_plans(self) -> PlanResponse:
        """
        List plans available

        Returns:
            PlanResponse: Plans that can be run
        """
        return self._rest.get_plans()

    @start_as_current_span(TRACER, "name")
    def get_plan(self, name: str) -> PlanModel:
        """
        Get details of a single plan

        Args:
            name: Plan name

        Returns:
            PlanModel: Details of the plan if found
        """
        return self._rest.get_plan(name)

    @start_as_current_span(TRACER)
    def get_devices(self) -> DeviceResponse:
        """
        List devices available

        Returns:
            DeviceResponse: Devices that can be used in plans
        """

        return self._rest.get_devices()

    @start_as_current_span(TRACER, "name")
    def get_device(self, name: str) -> DeviceModel:
        """
        Get details of a single device

        Args:
            name: Device name

        Returns:
            DeviceModel: Details of the device if found
        """

        return self._rest.get_device(name)

    @start_as_current_span(TRACER)
    def get_state(self) -> WorkerState:
        """
        Get current state of the blueapi worker

        Returns:
            WorkerState: Current state
        """

        return self._rest.get_state()

    @start_as_current_span(TRACER, "defer")
    def pause(self, defer: bool = False) -> WorkerState:
        """
        Pause execution of the current task, if any

        Args:
            defer: Wait until the next checkpoint to pause.
            Defaults to False.

        Returns:
            WorkerState: Final state of the worker following
            pause operation
        """

        return self._rest.set_state(WorkerState.PAUSED, defer=defer)

    @start_as_current_span(TRACER)
    def resume(self) -> WorkerState:
        """
        Resume plan execution if previously paused

        Returns:
            WorkerState: Final state of the worker following
            resume operation
        """

        return self._rest.set_state(WorkerState.RUNNING, defer=False)

    @start_as_current_span(TRACER, "task_id")
    def get_task(self, task_id: str) -> TrackableTask[Task]:
        """
        Get a task stored by the worker

        Args:
            task_id: Unique ID for the task

        Returns:
            TrackableTask[Task]: Task details
        """
        assert task_id, "Task ID not provided!"
        return self._rest.get_task(task_id)

    @start_as_current_span(TRACER)
    def get_all_tasks(self) -> TasksListResponse:
        """
        Get a list of all task stored by the worker

        Returns:
            TasksListResponse: List of all Trackable Task
        """

        return self._rest.get_all_tasks()

    @start_as_current_span(TRACER)
    def get_active_task(self) -> WorkerTask:
        """
        Get the currently active task, if any

        Returns:
            WorkerTask: The currently active task, the task the worker
            is executing right now.
        """

        return self._rest.get_active_task()

    @start_as_current_span(TRACER, "task", "timeout")
    def run_task(
        self,
        task: Task,
        on_event: OnAnyEvent | None = None,
        timeout: float | None = None,
    ) -> WorkerEvent:
        """
        Synchronously run a task, requires a message bus connection

        Args:
            task: Task to run
            on_event: Callback for each event. Defaults to None.
            timeout: Time to wait until the task is finished.
            Defaults to None, so waits forever.

        Returns:
            WorkerEvent: The final event, which includes final details
            of task execution.
        """

        if self._events is None:
            raise RuntimeError(
                "Cannot run plans without Stomp configuration to track progress"
            )

        task_response = self.create_task(task)
        task_id = task_response.task_id

        complete: Future[WorkerEvent] = Future()

        def inner_on_event(event: AnyEvent, ctx: MessageContext) -> None:
            match event:
                case WorkerEvent(task_status=TaskStatus(task_id=test_id)):
                    relates_to_task = test_id == task_id
                case ProgressEvent(task_id=test_id):
                    relates_to_task = test_id == task_id
                case DataEvent():
                    relates_to_task = True
                case _:
                    relates_to_task = False
            if relates_to_task:
                if on_event is not None:
                    on_event(event)
                if isinstance(event, WorkerEvent) and (
                    (event.is_complete()) and (ctx.correlation_id == task_id)
                ):
                    if event.task_status is not None and event.task_status.task_failed:
                        complete.set_exception(
                            BlueskyStreamingError(
                                "\n".join(event.errors)
                                if len(event.errors) > 0
                                else "Unknown error"
                            )
                        )
                    else:
                        complete.set_result(event)

        with self._events:
            self._events.subscribe_to_all_events(inner_on_event)
            self.start_task(WorkerTask(task_id=task_id))
            return complete.result(timeout=timeout)

    @start_as_current_span(TRACER, "task")
    def create_and_start_task(self, task: Task) -> TaskResponse:
        """
        Create a new task and instruct the worker to start it
        immediately.

        Args:
            task: The task to create on the worker

        Returns:
            TaskResponse: Acknowledgement of request
        """

        response = self.create_task(task)
        worker_response = self.start_task(WorkerTask(task_id=response.task_id))
        if worker_response.task_id == response.task_id:
            return response
        else:
            raise BlueskyRemoteControlError(
                f"Tried to create and start task {response.task_id} "
                f"but {worker_response.task_id} was started instead"
            )

    @start_as_current_span(TRACER, "task")
    def create_task(self, task: Task) -> TaskResponse:
        """
        Create a new task, does not start execution

        Args:
            task: The task to create on the worker

        Returns:
            TaskResponse: Acknowledgement of request
        """

        return self._rest.create_task(task)

    @start_as_current_span(TRACER)
    def clear_task(self, task_id: str) -> TaskResponse:
        """
        Delete a stored task on the worker

        Args:
            task_id: ID for the task

        Returns:
            TaskResponse: Acknowledgement of request
        """

        return self._rest.clear_task(task_id)

    @start_as_current_span(TRACER, "task")
    def start_task(self, task: WorkerTask) -> WorkerTask:
        """
        Instruct the worker to start a stored task immediately

        Args:
            task_id: ID for the task

        Returns:
            WorkerTask: Acknowledgement of request
        """

        return self._rest.update_worker_task(task)

    @start_as_current_span(TRACER, "reason")
    def abort(self, reason: str | None = None) -> WorkerState:
        """
        Abort the plan currently being executed, if any.
        Stop execution, perform cleanup steps, mark the plan
        as failed.

        Args:
            reason: Reason for abort to include in the documents.
            Defaults to None.

        Returns:
            WorkerState: Final state of the worker following the
            abort operation.
        """

        return self._rest.cancel_current_task(
            WorkerState.ABORTING,
            reason=reason,
        )

    @start_as_current_span(TRACER)
    def stop(self) -> WorkerState:
        """
        Stop execution of the current plan early.
        Stop execution, perform cleanup steps, but still mark the plan
        as successful.

        Returns:
            WorkerState: Final state of the worker following the
            stop operation.
        """

        return self._rest.cancel_current_task(WorkerState.STOPPING)

    @start_as_current_span(TRACER)
    def get_environment(self) -> EnvironmentResponse:
        """
        Get details of the worker environment

        Returns:
            EnvironmentResponse: Details of the worker
            environment.
        """

        return self._rest.get_environment()

    @start_as_current_span(TRACER, "timeout", "polling_interval")
    def reload_environment(
        self,
        timeout: float | None = None,
        polling_interval: float = 0.5,
    ) -> EnvironmentResponse:
        """
        Teardown the worker environment and create a new one

        Args:
            timeout: Time to wait for teardown. Defaults to None,
            so waits forever.
            polling_interval: If there is a timeout, the number of
            seconds to wait between checking whether the environment
            has been successfully reloaded. Defaults to 0.5.

        Returns:
            EnvironmentResponse: Details of the new worker
            environment.
        """

        try:
            status = self._rest.delete_environment()
        except Exception as e:
            raise BlueskyRemoteControlError(
                "Failed to tear down the environment"
            ) from e
        return self._wait_for_reload(
            status,
            timeout,
            polling_interval,
        )

    @start_as_current_span(TRACER, "timeout", "polling_interval")
    def _wait_for_reload(
        self,
        status: EnvironmentResponse,
        timeout: float | None,
        polling_interval: float = 0.5,
    ) -> EnvironmentResponse:
        teardown_complete_time = time.time()
        too_late = teardown_complete_time + timeout if timeout is not None else None

        # Wait forever if there was no timeout
        while too_late is None or time.time() < too_late:
            # Poll until the environment is restarted or the timeout is reached
            status = self._rest.get_environment()
            if status.error_message is not None:
                raise BlueskyRemoteControlError(
                    f"Error reloading environment: {status.error_message}"
                )
            elif status.initialized:
                return status
            time.sleep(polling_interval)
        # If the function did not raise or return early, it timed out
        raise TimeoutError(
            f"Failed to reload the environment within {timeout} "
            "seconds, a server restart is recommended"
        )<|MERGE_RESOLUTION|>--- conflicted
+++ resolved
@@ -46,19 +46,6 @@
 
     @classmethod
     def from_config(cls, config: ApplicationConfig) -> "BlueapiClient":
-<<<<<<< HEAD
-        rest: BlueapiRestClient = BlueapiRestClient(
-            config.api,
-            SessionManager(config.oidc) if config.oidc else None,
-        )
-        if config.stomp is not None:
-            stomp_client = StompClient.for_broker(
-                broker=Broker(
-                    host=config.stomp.host,
-                    port=config.stomp.port,
-                    auth=config.stomp.auth,
-                )
-=======
         rest = BlueapiRestClient(config.api)
         if config.stomp is None:
             return cls(rest)
@@ -67,7 +54,6 @@
                 host=config.stomp.host,
                 port=config.stomp.port,
                 auth=config.stomp.auth,
->>>>>>> 86c5905c
             )
         )
         events = EventBusClient(client)
