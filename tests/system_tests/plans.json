--- conflicted
+++ resolved
@@ -2,11 +2,7 @@
     "plans": [
         {
             "name": "count",
-<<<<<<< HEAD
-            "description": "\n    Take `n` readings from a device\n\n    Args:\n        detectors (Set[Readable]): Readable devices to read\n        num (int, optional): Number of readings to take. Defaults to 1.\n        delay (Optional[Union[float, List[float]]], optional): Delay between readings.\n                                                               Defaults to None.\n        metadata (Optional[Mapping[str, Any]], optional): Key-value metadata to include\n                                                          in exported data.\n                                                          Defaults to None.\n\n    Returns:\n        MsgGenerator: _description_\n\n    Yields:\n        Iterator[MsgGenerator]: _description_\n    ",
-=======
             "description": "Reads from a number of devices.\n    Wraps bluesky.plans.count(det, num, delay, md=metadata) exposing only serializable\n    parameters and metadata.",
->>>>>>> fa202044
             "schema": {
                 "additionalProperties": false,
                 "properties": {
@@ -57,11 +53,7 @@
         },
         {
             "name": "move",
-<<<<<<< HEAD
-            "description": "\n    Move a device, wrapper for `bp.mv`.\n\n    Args:\n        moves (Mapping[Movable, Any]): Mapping of Movables to target positions\n        group (Optional[Group], optional): The message group to associate with the\n                                           setting, for sequencing. Defaults to None.\n\n    Returns:\n        MsgGenerator: Plan\n\n    Yields:\n        Iterator[MsgGenerator]: Bluesky messages\n    ",
-=======
             "description": "\n    Move a device, wrapper for `bp.mv`.\n\n    Args:\n        moves (Mapping[Movable, T]): Mapping of Movables to target positions\n        group (Group | None, optional): The message group to associate with the\n                                           setting, for sequencing. Defaults to None.\n\n    Returns:\n        MsgGenerator: Plan\n\n    Yields:\n        Iterator[MsgGenerator]: Bluesky messages\n    ",
->>>>>>> fa202044
             "schema": {
                 "additionalProperties": false,
                 "properties": {
@@ -118,13 +110,8 @@
             }
         },
         {
-<<<<<<< HEAD
-            "name": "scan",
-            "description": "\n    Scan wrapping `bp.scan_nd`\n\n    Args:\n        detectors: Set of readable devices, will take a reading at\n                                    each point\n        axes_to_move: All axes involved in this scan, names and\n            objects\n        spec: ScanSpec modelling the path of the scan\n        metadata: Key-value metadata to include\n                                                          in exported data, defaults to\n                                                          None.\n\n    Returns:\n        MsgGenerator: Plan\n\n    Yields:\n        Iterator[MsgGenerator]: Bluesky messages\n    ",
-=======
             "name": "spec_scan",
             "description": "Generic plan for reading `detectors` at every point of a ScanSpec `Spec`.\n    A `Spec` is an N-dimensional path.\n    ",
->>>>>>> fa202044
             "schema": {
                 "$defs": {
                     "Circle": {
@@ -1025,11 +1012,7 @@
         },
         {
             "name": "set_absolute",
-<<<<<<< HEAD
-            "description": "\n    Set a device, wrapper for `bp.abs_set`.\n\n    Args:\n        movable (Movable): The device to set\n        value (T): The new value\n        group (Optional[Group], optional): The message group to associate with the\n                                           setting, for sequencing. Defaults to None.\n        wait (bool, optional): The group should wait until all setting is complete\n                               (e.g. a motor has finished moving). Defaults to False.\n\n    Returns:\n        MsgGenerator: Plan\n\n    Yields:\n        Iterator[MsgGenerator]: Bluesky messages\n    ",
-=======
             "description": "\n    Set a device, wrapper for `bp.abs_set`.\n\n    Args:\n        movable (Movable): The device to set\n        value (T): The new value\n        group (Group | None, optional): The message group to associate with the\n                                           setting, for sequencing. Defaults to None.\n        wait (bool, optional): The group should wait until all setting is complete\n                               (e.g. a motor has finished moving). Defaults to False.\n\n    Returns:\n        MsgGenerator: Plan\n\n    Yields:\n        Iterator[MsgGenerator]: Bluesky messages\n    ",
->>>>>>> fa202044
             "schema": {
                 "additionalProperties": false,
                 "properties": {
@@ -1066,11 +1049,7 @@
         },
         {
             "name": "set_relative",
-<<<<<<< HEAD
-            "description": "\n    Change a device, wrapper for `bp.rel_set`.\n\n    Args:\n        movable (Movable): The device to set\n        value (T): The new value\n        group (Optional[Group], optional): The message group to associate with the\n                                           setting, for sequencing. Defaults to None.\n        wait (bool, optional): The group should wait until all setting is complete\n                               (e.g. a motor has finished moving). Defaults to False.\n\n    Returns:\n        MsgGenerator: Plan\n\n    Yields:\n        Iterator[MsgGenerator]: Bluesky messages\n    ",
-=======
             "description": "\n    Change a device, wrapper for `bp.rel_set`.\n\n    Args:\n        movable (Movable): The device to set\n        value (T): The new value\n        group (Group | None, optional): The message group to associate with the\n                                           setting, for sequencing. Defaults to None.\n        wait (bool, optional): The group should wait until all setting is complete\n                               (e.g. a motor has finished moving). Defaults to False.\n\n    Returns:\n        MsgGenerator: Plan\n\n    Yields:\n        Iterator[MsgGenerator]: Bluesky messages\n    ",
->>>>>>> fa202044
             "schema": {
                 "additionalProperties": false,
                 "properties": {
@@ -1107,11 +1086,7 @@
         },
         {
             "name": "move_relative",
-<<<<<<< HEAD
-            "description": "\n    Move a device relative to its current position, wrapper for `bp.mvr`.\n\n    Args:\n        moves (Mapping[Movable, Any]): Mapping of Movables to target deltas\n        group (Optional[Group], optional): The message group to associate with the\n                                           setting, for sequencing. Defaults to None.\n\n    Returns:\n        MsgGenerator: Plan\n\n    Yields:\n        Iterator[MsgGenerator]: Bluesky messages\n    ",
-=======
             "description": "\n    Move a device relative to its current position, wrapper for `bp.mvr`.\n\n    Args:\n        moves (Mapping[Movable, T]): Mapping of Movables to target deltas\n        group (Group | None, optional): The message group to associate with the\n                                           setting, for sequencing. Defaults to None.\n\n    Returns:\n        MsgGenerator: Plan\n\n    Yields:\n        Iterator[MsgGenerator]: Bluesky messages\n    ",
->>>>>>> fa202044
             "schema": {
                 "additionalProperties": false,
                 "properties": {
@@ -1158,11 +1133,7 @@
         },
         {
             "name": "wait",
-<<<<<<< HEAD
-            "description": "\n    Wait for a group status to complete, wrapper for `bp.wait`\n\n    Args:\n        group (Optional[Group], optional): The name of the group to wait for, defaults\n                                           to None.\n\n    Returns:\n        MsgGenerator: Plan\n\n    Yields:\n        Iterator[MsgGenerator]: Bluesky messages\n    ",
-=======
             "description": "\n    Wait for a group status to complete, wrapper for `bp.wait`.\n    Does not expose move_on, as when used as a stub will not fail on Timeout.\n\n    Args:\n        group (Group | None, optional): The name of the group to wait for, defaults\n                                           to None, in which case waits for all\n                                           groups that have not yet been awaited.\n        timeout (float | None, default=None): a timeout in seconds\n\n\n    Returns:\n        MsgGenerator: Plan\n\n    Yields:\n        Iterator[MsgGenerator]: Bluesky messages\n    ",
->>>>>>> fa202044
             "schema": {
                 "additionalProperties": false,
                 "properties": {
