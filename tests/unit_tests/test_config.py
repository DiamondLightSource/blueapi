--- conflicted
+++ resolved
@@ -277,17 +277,12 @@
                 "port": 8000,
                 "protocol": "http",
             },
-<<<<<<< HEAD
             "logging": {
                 "graylog_enabled": False,
                 "graylog_host": "graylog-log-target.diamond.ac.uk",
                 "graylog_port": 12232,
                 "level": "INFO",
             },
-=======
-            "logging": {"level": "INFO"},
-            "numtracker": None,
->>>>>>> 3303d91e
             "oidc": {
                 "well_known_url": "https://auth.example.com/realms/sample/.well-known/openid-configuration",
                 "client_id": "blueapi-client",
