apiVersion: apps/v1
kind: StatefulSet
metadata:
  name: {{ include "blueapi.fullname" . }}
  labels:
    {{- include "blueapi.labels" . | nindent 4 }}
spec:
  replicas: {{ .Values.replicaCount }}
  selector:
    matchLabels:
      {{- include "blueapi.selectorLabels" . | nindent 6 }}
  template:
    metadata:
      annotations:
      {{- if ((.Values.worker.logging).graylog).enabled }}
        fluentd-ignore: "true"
      {{- end }}
      {{- if .Values.restartOnConfigChange }}
        checksum/config: {{ include (print $.Template.BasePath "/configmap.yaml") . | sha256sum }}
      {{- end }}
      {{- with .Values.podAnnotations }}
        {{- toYaml . | nindent 8 }}
      {{- end }}
      labels:
        {{- include "blueapi.selectorLabels" . | nindent 8 }}
    spec:
      hostNetwork: {{ .Values.hostNetwork }}
      {{- with .Values.imagePullSecrets }}
      imagePullSecrets:
        {{- toYaml . | nindent 8 }}
      {{- end }}
      serviceAccountName: {{ include "blueapi.serviceAccountName" . }}
      securityContext:
        {{- toYaml .Values.podSecurityContext | nindent 8 }}
      volumes:
      - name: worker-config
        projected:
          sources:
          - configMap:
              name: {{ include "blueapi.fullname" . }}-config
      {{- if .Values.initContainer.enabled }}
      - name: init-config
        projected:
          sources:
          - configMap:
              name: {{ include "blueapi.fullname" . }}-initconfig
      {{- if .Values.initContainer.persistentVolume.enabled }}
      - name: scratch
        persistentVolumeClaim:
          claimName: {{ .Values.initContainer.persistentVolume.existingClaimName | default (tpl "scratch-{{ .Values.image.tag | default .Chart.AppVersion }}" .) }}
      - name: home  # Required for vscode to install plugins
        emptyDir:
          sizeLimit: 500Mi
      - name: nslcd  # Shared volume between main and sidecar container
        emptyDir:
          sizeLimit: 5Mi
      {{- else }}
      - name: scratch-host
        hostPath:
          path: {{ required "initContainer enabled but no worker.scratch.root!" (.Values.worker.scratch).root }}
          type: Directory
      {{- end }}
      - name: venv
        emptyDir:
          sizeLimit: 5Gi
<<<<<<< HEAD
=======
      {{- end }}
      {{- if .Values.debug.enabled }}
      - name: home  # Required for vscode to install plugins
        emptyDir:
          sizeLimit: 500Mi
      - name: nslcd  # Shared volume between main and sidecar container
        emptyDir:
          sizeLimit: 5Mi
      {{- end }}      
      {{- if .Values.initContainer.enabled }}
>>>>>>> 8949076a
      initContainers:
      - name: setup-scratch
        image: "{{ .Values.image.repository }}:{{ .Values.image.tag | default .Chart.AppVersion }}"
        imagePullPolicy: {{ .Values.image.pullPolicy }}
        resources:
          {{- .Values.initResources | default .Values.resources | toYaml | nindent 12 }}
        command: [/bin/sh, -c]
        args:
          - |
            echo "Setting up scratch area"
            blueapi -c /config/initconfig.yaml setup-scratch
            if [ $? -ne 0 ]; then echo 'Blueapi failed'; exit 1; fi;
            echo "Exporting venv as artefact"
            cp -r /venv/* /artefacts
        volumeMounts:
          - name: init-config
            mountPath: "/config"
            readOnly: true
          {{- if .Values.initContainer.persistentVolume.enabled }}
          - name: scratch
            mountPath: {{ .Values.worker.scratch.root }}
          - name: home
            mountPath: /home
          - name: nslcd
            mountPath: /var/run/nslcd
          {{- else }}
          - name: scratch-host
            mountPath: {{ .Values.worker.scratch.root }}
            mountPropagation: HostToContainer
          {{- end }}
          - name: venv
            mountPath: /artefacts
      {{- end }}
      containers:
        - name: {{ .Chart.Name }}
          securityContext:
            {{- toYaml .Values.securityContext | nindent 12 }}
          image: "{{ .Values.image.repository }}:{{ .Values.image.tag | default .Chart.AppVersion }}{{ ternary "-debug" "" .Values.debug.enabled }}"
          imagePullPolicy: {{ .Values.image.pullPolicy }}
          resources:
            {{- toYaml .Values.resources | nindent 12 }}
          volumeMounts:
            - name: worker-config
              mountPath: "/config"
              readOnly: true
            {{- if .Values.initContainer.enabled }}
            {{- if .Values.initContainer.persistentVolume.enabled }}
            - name: scratch
              mountPath: {{ .Values.worker.scratch.root }}
            {{- else }}
            - name: scratch-host
              mountPath: {{ .Values.worker.scratch.root }}
              mountPropagation: HostToContainer
            {{- end }}
            - name: venv
              mountPath: /venv
            {{- end }}
            {{- if .Values.debug.enabled }}
            - mountPath: /home
              name: home
            - mountPath: /var/run/nslcd
              name: nslcd
            {{- end }}
          {{- if not .Values.debug.enabled }}
          args:
            - "-c"
            - "/config/config.yaml"
            - "serve"
          {{ end }}
          envFrom:
            - configMapRef:
                name: {{ include "blueapi.fullname" . }}-otel-config
          env:
            {{- toYaml .Values.extraEnvVars | nindent 12 }}
<<<<<<< HEAD
        {{- if .Values.initContainer.persistentVolume.enabled }}
=======
        {{- if .Values.debug.enabled }}
>>>>>>> 8949076a
        - name: debug-account-sync
          image: ghcr.io/diamondlightsource/account-sync-sidecar:3.0.0
          volumeMounts:
          # This allows the nslcd socket to be shared between the main container and the sidecar
          - mountPath: /var/run/nslcd
            name: nslcd
        {{- end }}
      {{- with .Values.nodeSelector }}
      nodeSelector:
        {{- toYaml . | nindent 8 }}
      {{- end }}
      {{- with .Values.affinity }}
      affinity:
        {{- toYaml . | nindent 8 }}
      {{- end }}
      {{- with .Values.tolerations }}
      tolerations:
        {{- toYaml . | nindent 8 }}
      {{- end }}<|MERGE_RESOLUTION|>--- conflicted
+++ resolved
@@ -44,13 +44,10 @@
           sources:
           - configMap:
               name: {{ include "blueapi.fullname" . }}-initconfig
-      {{- if .Values.initContainer.persistentVolume.enabled }}
+      {{- if .Values.initContainer.persistentVolume }}
       - name: scratch
         persistentVolumeClaim:
-          claimName: {{ .Values.initContainer.persistentVolume.existingClaimName | default (tpl "scratch-{{ .Values.image.tag | default .Chart.AppVersion }}" .) }}
-      - name: home  # Required for vscode to install plugins
-        emptyDir:
-          sizeLimit: 500Mi
+          claimName: scratch-{{ .Values.image.tag | default .Chart.AppVersion }}
       - name: nslcd  # Shared volume between main and sidecar container
         emptyDir:
           sizeLimit: 5Mi
@@ -59,14 +56,12 @@
         hostPath:
           path: {{ required "initContainer enabled but no worker.scratch.root!" (.Values.worker.scratch).root }}
           type: Directory
-      {{- end }}
       - name: venv
         emptyDir:
           sizeLimit: 5Gi
-<<<<<<< HEAD
-=======
       {{- end }}
-      {{- if .Values.debug.enabled }}
+      {{- end }}
+      {{- if or .Values.debug.enabled .Values.initContainer.persistentVolume.enabled}}
       - name: home  # Required for vscode to install plugins
         emptyDir:
           sizeLimit: 500Mi
@@ -75,7 +70,6 @@
           sizeLimit: 5Mi
       {{- end }}      
       {{- if .Values.initContainer.enabled }}
->>>>>>> 8949076a
       initContainers:
       - name: setup-scratch
         image: "{{ .Values.image.repository }}:{{ .Values.image.tag | default .Chart.AppVersion }}"
@@ -94,7 +88,7 @@
           - name: init-config
             mountPath: "/config"
             readOnly: true
-          {{- if .Values.initContainer.persistentVolume.enabled }}
+          {{- if .Values.initContainer.persistentVolume }}
           - name: scratch
             mountPath: {{ .Values.worker.scratch.root }}
           - name: home
@@ -113,7 +107,7 @@
         - name: {{ .Chart.Name }}
           securityContext:
             {{- toYaml .Values.securityContext | nindent 12 }}
-          image: "{{ .Values.image.repository }}:{{ .Values.image.tag | default .Chart.AppVersion }}{{ ternary "-debug" "" .Values.debug.enabled }}"
+          image: "{{ .Values.image.repository }}:{{ .Values.image.tag | default .Chart.AppVersion }}"
           imagePullPolicy: {{ .Values.image.pullPolicy }}
           resources:
             {{- toYaml .Values.resources | nindent 12 }}
@@ -122,7 +116,7 @@
               mountPath: "/config"
               readOnly: true
             {{- if .Values.initContainer.enabled }}
-            {{- if .Values.initContainer.persistentVolume.enabled }}
+            {{- if .Values.initContainer.persistentVolume }}
             - name: scratch
               mountPath: {{ .Values.worker.scratch.root }}
             {{- else }}
@@ -133,28 +127,26 @@
             - name: venv
               mountPath: /venv
             {{- end }}
-            {{- if .Values.debug.enabled }}
+            {{- if or .Values.debug.enabled .Values.initContainer.persistentVolume.enabled }}
             - mountPath: /home
               name: home
             - mountPath: /var/run/nslcd
               name: nslcd
             {{- end }}
           {{- if not .Values.debug.enabled }}
+          command:
+            - "blueapi"
           args:
             - "-c"
             - "/config/config.yaml"
             - "serve"
-          {{ end }}
+          {{- end }}
           envFrom:
             - configMapRef:
                 name: {{ include "blueapi.fullname" . }}-otel-config
           env:
             {{- toYaml .Values.extraEnvVars | nindent 12 }}
-<<<<<<< HEAD
-        {{- if .Values.initContainer.persistentVolume.enabled }}
-=======
-        {{- if .Values.debug.enabled }}
->>>>>>> 8949076a
+        {{- if or .Values.debug.enabled .Values.initContainer.persistentVolume }}
         - name: debug-account-sync
           image: ghcr.io/diamondlightsource/account-sync-sidecar:3.0.0
           volumeMounts:
