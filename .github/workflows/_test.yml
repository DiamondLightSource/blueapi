--- conflicted
+++ resolved
@@ -31,11 +31,7 @@
       - name: "fetch-main-branch"
         if: github.ref != 'refs/heads/main'
         run: git branch --track main origin/main
-<<<<<<< HEAD
-      
-=======
 
->>>>>>> d4317c44
       - if: inputs.python-version == 'dev'
         name: Install dev versions of python packages
         uses: ./.github/actions/install_requirements
