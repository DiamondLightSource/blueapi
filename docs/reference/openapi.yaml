--- conflicted
+++ resolved
@@ -345,11 +345,7 @@
       type: object
 info:
   title: BlueAPI Control
-<<<<<<< HEAD
-  version: 0.1.0
-=======
   version: 0.1.1
->>>>>>> 3f6fd8c5
 openapi: 3.1.0
 paths:
   /config/oidc:
